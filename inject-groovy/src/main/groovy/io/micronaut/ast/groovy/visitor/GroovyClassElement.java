/*
 * Copyright 2017-2019 original authors
 *
 * Licensed under the Apache License, Version 2.0 (the "License");
 * you may not use this file except in compliance with the License.
 * You may obtain a copy of the License at
 *
 * http://www.apache.org/licenses/LICENSE-2.0
 *
 * Unless required by applicable law or agreed to in writing, software
 * distributed under the License is distributed on an "AS IS" BASIS,
 * WITHOUT WARRANTIES OR CONDITIONS OF ANY KIND, either express or implied.
 * See the License for the specific language governing permissions and
 * limitations under the License.
 */
package io.micronaut.ast.groovy.visitor;

import io.micronaut.ast.groovy.annotation.GroovyAnnotationMetadataBuilder;
import io.micronaut.ast.groovy.utils.AstAnnotationUtils;
import io.micronaut.ast.groovy.utils.AstClassUtils;
import io.micronaut.ast.groovy.utils.AstGenericUtils;
import io.micronaut.ast.groovy.utils.PublicMethodVisitor;
import io.micronaut.core.annotation.AnnotationMetadata;
import io.micronaut.core.annotation.Creator;
import io.micronaut.core.naming.NameUtils;
import io.micronaut.core.util.CollectionUtils;
import io.micronaut.inject.ast.ClassElement;
import io.micronaut.inject.ast.MethodElement;
import io.micronaut.inject.ast.PropertyElement;
import org.codehaus.groovy.ast.*;
import org.codehaus.groovy.ast.stmt.BlockStatement;
import org.codehaus.groovy.control.CompilationUnit;
import org.codehaus.groovy.control.SourceUnit;

import javax.annotation.Nonnull;
import javax.inject.Inject;
import java.lang.reflect.Modifier;
import java.util.*;
import java.util.stream.Collectors;

import static org.codehaus.groovy.ast.ClassHelper.makeCached;

/**
 * A class element returning data from a {@link ClassNode}.
 *
 * @author James Kleeh
 * @since 1.0
 */
public class GroovyClassElement extends AbstractGroovyElement implements ClassElement {

    private final ClassNode classNode;
    private Map<String, Map<String, ClassNode>> genericInfo;

    /**
     * @param sourceUnit         The source unit
     * @param compilationUnit    The compilation unit
     * @param classNode          The {@link ClassNode}
     * @param annotationMetadata The annotation metadata
     */
    GroovyClassElement(SourceUnit sourceUnit, CompilationUnit compilationUnit, ClassNode classNode, AnnotationMetadata annotationMetadata) {
        this(sourceUnit, compilationUnit, classNode, annotationMetadata, null);
    }

    /**
     * @param sourceUnit         The source unit
     * @param compilationUnit    The compilation unit
     * @param classNode          The {@link ClassNode}
     * @param annotationMetadata The annotation metadata
     * @param genericInfo        The generic info
     */
    GroovyClassElement(SourceUnit sourceUnit, CompilationUnit compilationUnit, ClassNode classNode, AnnotationMetadata annotationMetadata, Map<String, Map<String, ClassNode>> genericInfo) {
        super(sourceUnit, compilationUnit, classNode, annotationMetadata);
        this.classNode = classNode;
        this.genericInfo = genericInfo;
    }

    @Override
    public boolean isInterface() {
        return classNode.isInterface();
    }

    @Override
    public boolean isPrimitive() {
        return ClassHelper.isPrimitiveType(classNode) || (classNode.isArray() && ClassHelper.isPrimitiveType(classNode.getComponentType()));
    }

    @Override
    public Optional<ClassElement> getSuperType() {
        final ClassNode superClass = classNode.getSuperClass();
        if (superClass != null && !superClass.equals(ClassHelper.OBJECT_TYPE)) {
            return Optional.of(
                    new GroovyClassElement(
                            sourceUnit,
                            compilationUnit,
                            superClass,
                            AstAnnotationUtils.getAnnotationMetadata(sourceUnit, compilationUnit, superClass)
                    )
            );
        }
        return Optional.empty();
    }

    @Nonnull
    @Override
<<<<<<< HEAD
    public Optional<MethodElement> getPrimaryConstructor() {
        MethodNode method = findStaticCreator();
        if (method == null) {
            method = findConcreteConstructor();
        }

        return createMethodElement(method);
=======
    public Optional<ConstructorElement> getPrimaryConstructor() {
        return Optional.ofNullable(findConcreteConstructor(classNode.getDeclaredConstructors())).map(constructorNode -> {
            final AnnotationMetadata annotationMetadata = AstAnnotationUtils.getAnnotationMetadata(sourceUnit, compilationUnit, constructorNode);
            return new GroovyConstructorElement(this, sourceUnit, compilationUnit, constructorNode, annotationMetadata);
        });
>>>>>>> 8a8d58f6
    }

    @Nonnull
    @Override
    public Optional<MethodElement> getDefaultConstructor() {
        MethodNode method = findDefaultStaticCreator();
        if (method == null) {
            method = findDefaultConstructor();
        }
        return createMethodElement(method);
    }

    private Optional<MethodElement> createMethodElement(MethodNode method) {
        return Optional.ofNullable(method).map(executableElement -> {

            final AnnotationMetadata annotationMetadata = AstAnnotationUtils.getAnnotationMetadata(sourceUnit, executableElement);
            if (executableElement instanceof ConstructorNode) {
                return new GroovyConstructorElement(this, sourceUnit, (ConstructorNode) executableElement, annotationMetadata);
            } else {
                return new GroovyMethodElement(this, sourceUnit, executableElement, annotationMetadata);
            }
        });
    }

    /**
     * Builds and returns the generic type information.
     *
     * @return The generic type info
     */
    public Map<String, Map<String, ClassNode>> getGenericTypeInfo() {
        if (genericInfo == null) {
            genericInfo = AstGenericUtils.buildAllGenericElementInfo(classNode, new GroovyVisitorContext(sourceUnit, compilationUnit));
        }
        return genericInfo;
    }

    @Nonnull
    @Override
    public Map<String, ClassElement> getTypeArguments(@Nonnull String type) {
        Map<String, Map<String, ClassNode>> allData = getGenericTypeInfo();

        Map<String, ClassNode> thisSpec = allData.get(getName());
        Map<String, ClassNode> forType = allData.get(type);
        if (forType != null) {
            Map<String, ClassElement> typeArgs = new LinkedHashMap<>(forType.size());
            for (Map.Entry<String, ClassNode> entry : forType.entrySet()) {
                ClassNode classNode = entry.getValue();

                ClassElement rawElement = new GroovyClassElement(sourceUnit, compilationUnit, classNode, AstAnnotationUtils.getAnnotationMetadata(
                        sourceUnit,
                        compilationUnit,
                        classNode
                ));
                if (thisSpec != null) {
                    rawElement = getGenericElement(sourceUnit, classNode, rawElement, thisSpec);
                }
                typeArgs.put(entry.getKey(), rawElement);
            }
            return Collections.unmodifiableMap(typeArgs);
        }

        return Collections.emptyMap();
    }

    @Override
    public @Nonnull
    Map<String, ClassElement> getTypeArguments() {
        Map<String, Map<String, ClassNode>> genericInfo = getGenericTypeInfo();
        Map<String, ClassNode> info = genericInfo.get(classNode.getName());
        if (info != null) {
            GenericsType[] genericsTypes = classNode.redirect().getGenericsTypes();
            if (genericsTypes != null) {
                Map<String, ClassElement> typeArgumentMap = new HashMap<>(genericsTypes.length);
                for (GenericsType gt : genericsTypes) {
                    String name = gt.getName();
                    ClassNode cn = info.get(name);
                    while (cn != null && cn.isGenericsPlaceHolder()) {
                        name = cn.getUnresolvedName();
                        cn = info.get(name);
                    }

                    if (cn != null) {
                        typeArgumentMap.put(name, new GroovyClassElement(
                                sourceUnit,
                                compilationUnit,
                                cn,
                                AstAnnotationUtils.getAnnotationMetadata(sourceUnit, compilationUnit, cn)
                        ));
                    }
                }
                if (CollectionUtils.isNotEmpty(typeArgumentMap)) {
                    return typeArgumentMap;
                }
            }
        }
        Map<String, ClassNode> spec = AstGenericUtils.createGenericsSpec(classNode);
        if (!spec.isEmpty()) {
            Map<String, ClassElement> map = new LinkedHashMap<>(spec.size());
            for (Map.Entry<String, ClassNode> entry : spec.entrySet()) {
                ClassNode cn = entry.getValue();
                GroovyClassElement classElement;
                if (cn.isEnum()) {
                    classElement = new GroovyEnumElement(sourceUnit, compilationUnit, cn, AstAnnotationUtils.getAnnotationMetadata(sourceUnit, compilationUnit, cn));
                } else {
                    classElement = new GroovyClassElement(sourceUnit, compilationUnit, cn, AstAnnotationUtils.getAnnotationMetadata(sourceUnit, compilationUnit, cn));
                }
                map.put(entry.getKey(), classElement);
            }
            return Collections.unmodifiableMap(map);
        }
        return Collections.emptyMap();
    }

    @Override
    public List<PropertyElement> getBeanProperties() {
        List<PropertyNode> propertyNodes = classNode.getProperties();
        List<PropertyElement> propertyElements = new ArrayList<>();
        Set<String> groovyProps = new HashSet<>();
        for (PropertyNode propertyNode : propertyNodes) {
            if (propertyNode.isPublic() && !propertyNode.isStatic()) {
                groovyProps.add(propertyNode.getName());
                boolean readOnly = propertyNode.getField().isFinal();
                GroovyPropertyElement groovyPropertyElement = new GroovyPropertyElement(
                        sourceUnit,
                        compilationUnit,
                        this,
                        propertyNode.getField(),
                        AstAnnotationUtils.getAnnotationMetadata(sourceUnit, compilationUnit, propertyNode.getField()),
                        propertyNode.getName(),
                        readOnly,
                        propertyNode
                ) {
                    @Nonnull
                    @Override
                    public ClassElement getType() {
                        ClassNode type = propertyNode.getType();
                        return new GroovyClassElement(sourceUnit, compilationUnit, type,
                                AstAnnotationUtils.getAnnotationMetadata(sourceUnit, compilationUnit, type));
                    }
                };
                propertyElements.add(groovyPropertyElement);
            }
        }
        Map<String, GetterAndSetter> props = new LinkedHashMap<>();
        ClassNode classNode = this.classNode;
        while (classNode != null && !classNode.equals(ClassHelper.OBJECT_TYPE) && !classNode.equals(ClassHelper.Enum_Type)) {

            classNode.visitContents(
                    new PublicMethodVisitor(null) {

                        @Override
                        protected boolean isAcceptable(MethodNode node) {
                            boolean validModifiers = node.isPublic() && !node.isStatic() && !node.isSynthetic() && !node.isAbstract();
                            if (validModifiers) {
                                String methodName = node.getName();
                                if (methodName.contains("$")) {
                                    return false;
                                }

                                if (NameUtils.isGetterName(methodName) && node.getParameters().length == 0) {
                                    return true;
                                } else {
                                    return NameUtils.isSetterName(methodName) && node.getParameters().length == 1;
                                }
                            }
                            return validModifiers;
                        }

                        @Override
                        public void accept(ClassNode classNode, MethodNode node) {
                            String methodName = node.getName();
                            final ClassNode declaringTypeElement = node.getDeclaringClass();
                            if (NameUtils.isGetterName(methodName) && node.getParameters().length == 0) {
                                String propertyName = NameUtils.getPropertyNameForGetter(methodName);
                                if (groovyProps.contains(propertyName)) {
                                    return;
                                }
                                ClassNode returnTypeNode = node.getReturnType();
                                ClassElement getterReturnType;
                                if (returnTypeNode.isGenericsPlaceHolder()) {
                                    final String placeHolderName = returnTypeNode.getUnresolvedName();
                                    final ClassElement classElement = getTypeArguments().get(placeHolderName);
                                    if (classElement != null) {
                                        getterReturnType = classElement;
                                    } else {
                                        getterReturnType = new GroovyClassElement(sourceUnit, compilationUnit, returnTypeNode, AnnotationMetadata.EMPTY_METADATA);
                                    }
                                } else {
                                    getterReturnType = new GroovyClassElement(sourceUnit, compilationUnit, returnTypeNode, AnnotationMetadata.EMPTY_METADATA);
                                }

                                GetterAndSetter getterAndSetter = props.computeIfAbsent(propertyName, GetterAndSetter::new);
                                configureDeclaringType(declaringTypeElement, getterAndSetter);
                                getterAndSetter.type = getterReturnType;
                                getterAndSetter.getter = node;
                                if (getterAndSetter.setter != null) {
                                    ClassNode typeMirror = getterAndSetter.setter.getParameters()[0].getType();
                                    ClassElement setterParameterType = new GroovyClassElement(sourceUnit, compilationUnit, typeMirror, AnnotationMetadata.EMPTY_METADATA);
                                    if (!setterParameterType.getName().equals(getterReturnType.getName())) {
                                        getterAndSetter.setter = null; // not a compatible setter
                                    }
                                }
                            } else if (NameUtils.isSetterName(methodName) && node.getParameters().length == 1) {
                                String propertyName = NameUtils.getPropertyNameForSetter(methodName);
                                if (groovyProps.contains(propertyName)) {
                                    return;
                                }
                                ClassNode typeMirror = node.getParameters()[0].getType();
                                ClassElement setterParameterType = new GroovyClassElement(sourceUnit, compilationUnit, typeMirror, AnnotationMetadata.EMPTY_METADATA);

                                GetterAndSetter getterAndSetter = props.computeIfAbsent(propertyName, GetterAndSetter::new);
                                configureDeclaringType(declaringTypeElement, getterAndSetter);
                                ClassElement propertyType = getterAndSetter.type;
                                if (propertyType != null) {
                                    if (propertyType.getName().equals(setterParameterType.getName())) {
                                        getterAndSetter.setter = node;
                                    }
                                } else {
                                    getterAndSetter.setter = node;
                                }
                            }
                        }

                        private void configureDeclaringType(ClassNode declaringTypeElement, GetterAndSetter beanPropertyData) {
                            if (beanPropertyData.declaringType == null && !GroovyClassElement.this.classNode.equals(declaringTypeElement)) {
                                beanPropertyData.declaringType = new GroovyClassElement(
                                        sourceUnit,
                                        compilationUnit,
                                        declaringTypeElement,
                                        AstAnnotationUtils.getAnnotationMetadata(sourceUnit, compilationUnit, declaringTypeElement)
                                );
                            }
                        }
                    });
            classNode = classNode.getSuperClass();
        }
        if (!props.isEmpty()) {
            GroovyClassElement thisElement = this;
            for (Map.Entry<String, GetterAndSetter> entry : props.entrySet()) {
                String propertyName = entry.getKey();
                GetterAndSetter value = entry.getValue();
                if (value.getter != null) {

                    final AnnotationMetadata annotationMetadata;
                    final GroovyAnnotationMetadataBuilder groovyAnnotationMetadataBuilder = new GroovyAnnotationMetadataBuilder(sourceUnit, compilationUnit);
                    final FieldNode field = this.classNode.getField(propertyName);
                    if (field != null) {
                        annotationMetadata = AstAnnotationUtils.getAnnotationMetadata(sourceUnit, compilationUnit, field, value.getter);
                    } else {
                        annotationMetadata = groovyAnnotationMetadataBuilder.buildForMethod(value.getter);
                    }
                    GroovyPropertyElement propertyElement = new GroovyPropertyElement(
                            sourceUnit,
                            compilationUnit,
                            value.declaringType == null ? this : value.declaringType,
                            value.getter,
                            annotationMetadata,
                            propertyName,
                            value.setter == null,
                            value.getter) {
                        @Override
                        public Optional<MethodElement> getWriteMethod() {
                            if (value.setter != null) {
                                return Optional.of(new GroovyMethodElement(
                                        thisElement,
                                        sourceUnit,
                                        compilationUnit,
                                        value.setter,
                                        groovyAnnotationMetadataBuilder.buildForMethod(value.setter)
                                ));
                            }
                            return Optional.empty();
                        }

                        @Nonnull
                        @Override
                        public ClassElement getType() {
                            return value.type;
                        }

                        @Override
                        public Optional<MethodElement> getReadMethod() {
                            return Optional.of(new GroovyMethodElement(thisElement, sourceUnit, compilationUnit, value.getter, annotationMetadata));
                        }
                    };
                    propertyElements.add(propertyElement);
                }
            }
        }
        return Collections.unmodifiableList(propertyElements);
    }

    @Override
    public boolean isArray() {
        return classNode.isArray();
    }

    @Override
    public String toString() {
        return classNode.getName();
    }

    @Override
    public String getName() {
        if (isArray()) {
            return classNode.getComponentType().getName();
        } else {
            return classNode.getName();
        }
    }

    @Override
    public boolean isAbstract() {
        return classNode.isAbstract();
    }

    @Override
    public boolean isStatic() {
        return classNode.isStaticClass();
    }

    @Override
    public boolean isPublic() {
        return classNode.isSyntheticPublic() || Modifier.isPublic(classNode.getModifiers());
    }

    @Override
    public boolean isPrivate() {
        return Modifier.isPrivate(classNode.getModifiers());
    }

    @Override
    public boolean isFinal() {
        return Modifier.isFinal(classNode.getModifiers());
    }

    @Override
    public boolean isProtected() {
        return Modifier.isProtected(classNode.getModifiers());
    }

    @Override
    public Object getNativeType() {
        return classNode;
    }

    @Override
    public boolean isAssignable(String type) {
        return AstClassUtils.isSubclassOfOrImplementsInterface(classNode, type);
    }

    private MethodNode findConcreteConstructor() {
        List<ConstructorNode> constructors = classNode.getDeclaredConstructors();
        if (CollectionUtils.isEmpty(constructors)) {
            return new ConstructorNode(Modifier.PUBLIC, new BlockStatement()); // empty default constructor
        }

        List<ConstructorNode> nonPrivateConstructors = findNonPrivateMethods(constructors);

        MethodNode methodNode;
        if (nonPrivateConstructors.size() == 1) {
            methodNode = nonPrivateConstructors.get(0);
        } else {
            methodNode = nonPrivateConstructors.stream().filter(cn ->
                    !cn.getAnnotations(makeCached(Inject.class)).isEmpty() ||
                            !cn.getAnnotations(makeCached(Creator.class)).isEmpty()).findFirst().orElse(null);
            if (methodNode == null) {
                methodNode = nonPrivateConstructors.stream().filter(cn -> Modifier.isPublic(cn.getModifiers())).findFirst().orElse(null);
            }
        }
        return methodNode;
    }

    private MethodNode findDefaultConstructor() {
        List<ConstructorNode> constructors = classNode.getDeclaredConstructors();
        if (CollectionUtils.isEmpty(constructors) && !classNode.isEnum()) {
            return new ConstructorNode(Modifier.PUBLIC, new BlockStatement()); // empty default constructor
        }

        constructors = findNonPrivateMethods(constructors).stream()
                .filter(ctor -> ctor.getParameters().length == 0)
                .collect(Collectors.toList());

        if (constructors.isEmpty()) {
            return null;
        }

        if (constructors.size() == 1) {
            return constructors.get(0);
        }

        return constructors.stream()
                .filter(method -> Modifier.isPublic(method.getModifiers()))
                .findFirst().orElse(null);
    }

    private MethodNode findStaticCreator() {
        List<MethodNode> creators = findNonPrivateStaticCreators();

        if (creators.isEmpty()) {
            return null;
        }
        if (creators.size() == 1) {
            return creators.get(0);
        }

        //Can be multiple static @Creator methods. Prefer one with args here. The no arg method (if present) will
        //be picked up by staticDefaultCreatorFor
        List<MethodNode> withArgs = creators.stream()
                .filter(method -> method.getParameters().length > 0)
                .collect(Collectors.toList());

        if (withArgs.size() == 1) {
            return withArgs.get(0);
        } else {
            creators = withArgs;
        }

        return creators.stream()
                .filter(method -> Modifier.isPublic(method.getModifiers()))
                .findFirst().orElse(null);
    }

    private MethodNode findDefaultStaticCreator() {
        List<MethodNode> creators = findNonPrivateStaticCreators().stream()
                .filter(ctor -> ctor.getParameters().length == 0)
                .collect(Collectors.toList());

        if (creators.isEmpty()) {
            return null;
        }

        if (creators.size() == 1) {
            return creators.get(0);
        }

        return creators.stream()
                .filter(method -> Modifier.isPublic(method.getModifiers()))
                .findFirst().orElse(null);
    }

    private <T extends MethodNode> List<T> findNonPrivateMethods(List<T> methodNodes) {
        List<T> nonPrivateMethods = new ArrayList<>(2);
        for (MethodNode node : methodNodes) {
            if (!Modifier.isPrivate(node.getModifiers())) {
                nonPrivateMethods.add((T) node);
            }
        }
        return nonPrivateMethods;
    }

    private List<MethodNode> findNonPrivateStaticCreators() {
        List<MethodNode> creators = classNode.getAllDeclaredMethods().stream()
                .filter(method -> Modifier.isStatic(method.getModifiers()))
                .filter(method -> !Modifier.isPrivate(method.getModifiers()))
                .filter(method -> method.getReturnType().equals(classNode))
                .filter(method -> method.getAnnotations(makeCached(Creator.class)).size() > 0)
                .collect(Collectors.toList());

        if (creators.isEmpty() && classNode.isEnum()) {
            creators = classNode.getAllDeclaredMethods().stream()
                    .filter(method -> Modifier.isStatic(method.getModifiers()))
                    .filter(method -> !Modifier.isPrivate(method.getModifiers()))
                    .filter(method -> method.getReturnType().equals(classNode))
                    .filter(method -> method.getName().equals("valueOf"))
                    .collect(Collectors.toList());
        }
        return creators;
    }

    /**
     * Internal holder class for getters and setters.
     */
    private class GetterAndSetter {
        ClassElement type;
        GroovyClassElement declaringType;
        MethodNode getter;
        MethodNode setter;
        final String propertyName;

        GetterAndSetter(String propertyName) {
            this.propertyName = propertyName;
        }
    }
}<|MERGE_RESOLUTION|>--- conflicted
+++ resolved
@@ -102,7 +102,6 @@
 
     @Nonnull
     @Override
-<<<<<<< HEAD
     public Optional<MethodElement> getPrimaryConstructor() {
         MethodNode method = findStaticCreator();
         if (method == null) {
@@ -110,13 +109,6 @@
         }
 
         return createMethodElement(method);
-=======
-    public Optional<ConstructorElement> getPrimaryConstructor() {
-        return Optional.ofNullable(findConcreteConstructor(classNode.getDeclaredConstructors())).map(constructorNode -> {
-            final AnnotationMetadata annotationMetadata = AstAnnotationUtils.getAnnotationMetadata(sourceUnit, compilationUnit, constructorNode);
-            return new GroovyConstructorElement(this, sourceUnit, compilationUnit, constructorNode, annotationMetadata);
-        });
->>>>>>> 8a8d58f6
     }
 
     @Nonnull
@@ -132,11 +124,11 @@
     private Optional<MethodElement> createMethodElement(MethodNode method) {
         return Optional.ofNullable(method).map(executableElement -> {
 
-            final AnnotationMetadata annotationMetadata = AstAnnotationUtils.getAnnotationMetadata(sourceUnit, executableElement);
+            final AnnotationMetadata annotationMetadata = AstAnnotationUtils.getAnnotationMetadata(sourceUnit, compilationUnit, executableElement);
             if (executableElement instanceof ConstructorNode) {
-                return new GroovyConstructorElement(this, sourceUnit, (ConstructorNode) executableElement, annotationMetadata);
+                return new GroovyConstructorElement(this, sourceUnit, compilationUnit, (ConstructorNode) executableElement, annotationMetadata);
             } else {
-                return new GroovyMethodElement(this, sourceUnit, executableElement, annotationMetadata);
+                return new GroovyMethodElement(this, sourceUnit, compilationUnit, executableElement, annotationMetadata);
             }
         });
     }
