/*
 * Copyright 2017-2019 original authors
 *
 * Licensed under the Apache License, Version 2.0 (the "License");
 * you may not use this file except in compliance with the License.
 * You may obtain a copy of the License at
 *
 * http://www.apache.org/licenses/LICENSE-2.0
 *
 * Unless required by applicable law or agreed to in writing, software
 * distributed under the License is distributed on an "AS IS" BASIS,
 * WITHOUT WARRANTIES OR CONDITIONS OF ANY KIND, either express or implied.
 * See the License for the specific language governing permissions and
 * limitations under the License.
 */
package io.micronaut.ast.groovy.visitor;

import io.micronaut.ast.groovy.utils.AstAnnotationUtils;
import io.micronaut.ast.groovy.utils.AstGenericUtils;
import io.micronaut.ast.groovy.utils.ExtendedParameter;
import io.micronaut.core.annotation.AnnotationMetadata;
import io.micronaut.core.util.CollectionUtils;
import io.micronaut.inject.ast.ClassElement;
import io.micronaut.inject.ast.MethodElement;
import io.micronaut.inject.ast.ParameterElement;
import org.codehaus.groovy.ast.ClassNode;
import org.codehaus.groovy.ast.GenericsType;
import org.codehaus.groovy.ast.MethodNode;
import org.codehaus.groovy.ast.Parameter;
import org.codehaus.groovy.control.SourceUnit;

import javax.annotation.Nonnull;
import javax.annotation.Nullable;
import java.util.Arrays;
import java.util.Collections;
import java.util.HashMap;
import java.util.Map;
import java.util.function.Function;

/**
 * A method element returning data from a {@link MethodNode}.
 *
 * @author James Kleeh
 * @since 1.0
 */
public class GroovyMethodElement extends AbstractGroovyElement implements MethodElement {

    private final SourceUnit sourceUnit;
    private final MethodNode methodNode;
    private final GroovyClassElement declaringClass;
    private Map<String, ClassNode> genericsSpec = null;

    /**
     * @param declaringClass The declaring class
     * @param sourceUnit The source unit
     * @param methodNode         The {@link MethodNode}
     * @param annotationMetadata The annotation metadata
     */
<<<<<<< HEAD
    GroovyMethodElement(SourceUnit sourceUnit, MethodNode methodNode, AnnotationMetadata annotationMetadata) {
        super(sourceUnit, methodNode, annotationMetadata);
=======
    GroovyMethodElement(
            GroovyClassElement declaringClass,
            SourceUnit sourceUnit,
            MethodNode methodNode,
            AnnotationMetadata annotationMetadata) {
        super(methodNode, annotationMetadata);
>>>>>>> 505ee597
        this.methodNode = methodNode;
        this.sourceUnit = sourceUnit;
        this.declaringClass = declaringClass;
    }

    @Override
    public String getName() {
        return methodNode.getName();
    }

    @Override
    public boolean isAbstract() {
        return methodNode.isAbstract();
    }

    @Override
    public boolean isStatic() {
        return methodNode.isStatic();
    }

    @Override
    public boolean isPublic() {
        return methodNode.isPublic() || methodNode.isSyntheticPublic();
    }

    @Override
    public boolean isPrivate() {
        return methodNode.isPrivate();
    }

    @Override
    public boolean isFinal() {
        return methodNode.isFinal();
    }

    @Override
    public boolean isProtected() {
        return methodNode.isProtected();
    }

    @Override
    public Object getNativeType() {
        return methodNode;
    }

    @Nullable
    @Override
    public ClassElement getGenericReturnType() {
        ClassNode returnType = methodNode.getReturnType();
        ClassElement rawElement = getReturnType();
        return getGenericElement(returnType, rawElement);
    }

    /**
     * Obtains the generic element if present otherwise returns the raw element.
     * @param type The type
     * @param rawElement The raw element
     * @return The class element
     */
    @Nonnull ClassElement getGenericElement(@Nonnull ClassNode type, @Nonnull ClassElement rawElement) {
        Map<String, ClassNode> genericsSpec = getGenericsSpec();

        if (CollectionUtils.isNotEmpty(genericsSpec)) {
            ClassElement classNode = resolveGenericType(genericsSpec, type, rawElement);
            if (classNode != null) {
                return classNode;
            } else {
                GenericsType[] genericsTypes = type.getGenericsTypes();
                if (genericsTypes != null) {
                    genericsSpec = alignNewGenericsInfo(genericsTypes, genericsSpec);
                    return new GroovyClassElement(sourceUnit, type, rawElement.getAnnotationMetadata(), Collections.singletonMap(
                            type.getName(),
                            genericsSpec
                    ));
                }
            }
        }
        return rawElement;
    }

    /**
     * Resolves the generics spec for this method.
     * @return The generic spec
     */
    @Nonnull Map<String, ClassNode> getGenericsSpec() {
        if (genericsSpec == null) {
            Map<String, Map<String, ClassNode>> info = declaringClass.getGenericTypeInfo();
            if (CollectionUtils.isNotEmpty(info)) {
                Map<String, ClassNode> typeGenericInfo = info.get(methodNode.getDeclaringClass().getName());
                if (CollectionUtils.isNotEmpty(typeGenericInfo)) {

                    genericsSpec = AstGenericUtils.createGenericsSpec(methodNode, new HashMap<>(typeGenericInfo));
                }
            }

            if (genericsSpec == null) {
                genericsSpec = Collections.emptyMap();
            }
        }
        return genericsSpec;
    }

    private ClassElement resolveGenericType(Map<String, ClassNode> typeGenericInfo, ClassNode returnType, ClassElement rawElement) {
        if (returnType.isGenericsPlaceHolder()) {
            String unresolvedName = returnType.getUnresolvedName();
            ClassNode classNode = typeGenericInfo.get(unresolvedName);
            if (classNode != null) {
                if (classNode.isGenericsPlaceHolder()) {
                    return resolveGenericType(typeGenericInfo, classNode, rawElement);
                } else {
                    return new GroovyClassElement(sourceUnit, classNode, rawElement.getAnnotationMetadata());
                }
            }
        }
        return null;
    }

    @Override
    public ClassElement getReturnType() {
        ClassNode returnType = methodNode.getReturnType();
        if (returnType.isEnum()) {
            return new GroovyEnumElement(sourceUnit, returnType, AstAnnotationUtils.getAnnotationMetadata(sourceUnit, returnType));
        } else {
            return new GroovyClassElement(sourceUnit, returnType, AstAnnotationUtils.getAnnotationMetadata(sourceUnit, returnType));
        }
    }

    @Override
    public ParameterElement[] getParameters() {
        Parameter[] parameters = methodNode.getParameters();
        return Arrays.stream(parameters).map((Function<Parameter, ParameterElement>) parameter ->
                new GroovyParameterElement(this, sourceUnit, parameter, AstAnnotationUtils.getAnnotationMetadata(sourceUnit, new ExtendedParameter(methodNode, parameter)))
        ).toArray(ParameterElement[]::new);
    }

    @Override
    public ClassElement getDeclaringType() {
        return new GroovyClassElement(
                sourceUnit,
                methodNode.getDeclaringClass(),
                AstAnnotationUtils.getAnnotationMetadata(
                        sourceUnit,
                        methodNode.getDeclaringClass()
                )
        );
    }
}<|MERGE_RESOLUTION|>--- conflicted
+++ resolved
@@ -56,17 +56,8 @@
      * @param methodNode         The {@link MethodNode}
      * @param annotationMetadata The annotation metadata
      */
-<<<<<<< HEAD
-    GroovyMethodElement(SourceUnit sourceUnit, MethodNode methodNode, AnnotationMetadata annotationMetadata) {
+    GroovyMethodElement(GroovyClassElement declaringClass, SourceUnit sourceUnit, MethodNode methodNode, AnnotationMetadata annotationMetadata) {
         super(sourceUnit, methodNode, annotationMetadata);
-=======
-    GroovyMethodElement(
-            GroovyClassElement declaringClass,
-            SourceUnit sourceUnit,
-            MethodNode methodNode,
-            AnnotationMetadata annotationMetadata) {
-        super(methodNode, annotationMetadata);
->>>>>>> 505ee597
         this.methodNode = methodNode;
         this.sourceUnit = sourceUnit;
         this.declaringClass = declaringClass;
@@ -198,7 +189,12 @@
     public ParameterElement[] getParameters() {
         Parameter[] parameters = methodNode.getParameters();
         return Arrays.stream(parameters).map((Function<Parameter, ParameterElement>) parameter ->
-                new GroovyParameterElement(this, sourceUnit, parameter, AstAnnotationUtils.getAnnotationMetadata(sourceUnit, new ExtendedParameter(methodNode, parameter)))
+                new GroovyParameterElement(
+                        this,
+                        sourceUnit,
+                        parameter,
+                        AstAnnotationUtils.getAnnotationMetadata(sourceUnit, new ExtendedParameter(methodNode, parameter))
+                )
         ).toArray(ParameterElement[]::new);
     }
 
