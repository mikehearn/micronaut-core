/*
 * Copyright 2017-2020 original authors
 *
 * Licensed under the Apache License, Version 2.0 (the "License");
 * you may not use this file except in compliance with the License.
 * You may obtain a copy of the License at
 *
 * https://www.apache.org/licenses/LICENSE-2.0
 *
 * Unless required by applicable law or agreed to in writing, software
 * distributed under the License is distributed on an "AS IS" BASIS,
 * WITHOUT WARRANTIES OR CONDITIONS OF ANY KIND, either express or implied.
 * See the License for the specific language governing permissions and
 * limitations under the License.
 */
package io.micronaut.context.env;

import io.micronaut.context.ApplicationContextConfiguration;
import io.micronaut.context.exceptions.ConfigurationException;
import io.micronaut.core.annotation.NonNull;
import io.micronaut.core.annotation.Nullable;
import io.micronaut.core.convert.ConversionContext;
import io.micronaut.core.convert.MutableConversionService;
import io.micronaut.core.convert.TypeConverter;
import io.micronaut.core.io.ResourceLoader;
import io.micronaut.core.io.ResourceResolver;
import io.micronaut.core.io.file.DefaultFileSystemResourceLoader;
import io.micronaut.core.io.file.FileSystemResourceLoader;
import io.micronaut.core.io.scan.BeanIntrospectionScanner;
import io.micronaut.core.io.scan.ClassPathResourceLoader;
import io.micronaut.core.io.service.SoftServiceLoader;
import io.micronaut.core.naming.NameUtils;
import io.micronaut.core.optim.StaticOptimizations;
import io.micronaut.core.order.OrderUtil;
import io.micronaut.core.reflect.ClassUtils;
import io.micronaut.core.util.CollectionUtils;
import io.micronaut.core.util.StringUtils;
import io.micronaut.inject.BeanConfiguration;

import java.io.BufferedReader;
import java.io.File;
import java.io.IOException;
import java.io.InputStream;
import java.io.InputStreamReader;
import java.lang.annotation.Annotation;
import java.net.InetAddress;
import java.net.URL;
import java.nio.file.Files;
import java.nio.file.Path;
import java.nio.file.Paths;
import java.util.ArrayList;
import java.util.Arrays;
import java.util.Collection;
import java.util.Collections;
import java.util.HashSet;
import java.util.LinkedHashMap;
import java.util.LinkedHashSet;
import java.util.List;
import java.util.Map;
import java.util.Optional;
import java.util.Set;
import java.util.concurrent.ConcurrentHashMap;
import java.util.concurrent.ConcurrentLinkedQueue;
import java.util.concurrent.atomic.AtomicBoolean;
import java.util.function.Function;
import java.util.stream.Collectors;
import java.util.stream.Stream;

/**
 * <p>The default implementation of the {@link Environment} interface. Configures a named environment.</p>
 *
 * @author Graeme Rocher
 * @author rvanderwerf
 * @since 1.0
 */
public class DefaultEnvironment extends PropertySourcePropertyResolver implements Environment {

    private static final List<PropertySource> CONSTANT_PROPERTY_SOURCES = StaticOptimizations.get(ConstantPropertySources.class)
            .map(ConstantPropertySources::getSources)
            .orElse(Collections.emptyList());

    private static final String EC2_LINUX_HYPERVISOR_FILE = "/sys/hypervisor/uuid";
    private static final String EC2_LINUX_BIOS_VENDOR_FILE = "/sys/devices/virtual/dmi/id/bios_vendor";
    private static final String EC2_WINDOWS_HYPERVISOR_CMD = "wmic path win32_computersystemproduct get uuid";
    private static final String FILE_SEPARATOR = ",";
    private static final String AWS_LAMBDA_FUNCTION_NAME_ENV = "AWS_LAMBDA_FUNCTION_NAME";
    private static final String K8S_ENV = "KUBERNETES_SERVICE_HOST";
    private static final String PCF_ENV = "VCAP_SERVICES";
    private static final String HEROKU_DYNO = "DYNO";
    private static final String GOOGLE_APPENGINE_ENVIRONMENT = "GAE_ENV";
    private static final int DEFAULT_READ_TIMEOUT = 500;
    private static final int DEFAULT_CONNECT_TIMEOUT = 500;
    // CHECKSTYLE:OFF
    private static final String GOOGLE_COMPUTE_METADATA = "metadata.google.internal";
    // CHECKSTYLE:ON
    private static final String ORACLE_CLOUD_ASSET_TAG_FILE = "/sys/devices/virtual/dmi/id/chassis_asset_tag";
    private static final String ORACLE_CLOUD_WINDOWS_ASSET_TAG_CMD = "wmic systemenclosure get smbiosassettag";
    private static final String DO_SYS_VENDOR_FILE = "/sys/devices/virtual/dmi/id/sys_vendor";
    private static final Boolean DEDUCE_ENVIRONMENT_DEFAULT = true;
    private static final List<String> DEFAULT_CONFIG_LOCATIONS = Arrays.asList("classpath:/", "file:config/");
    protected final ClassPathResourceLoader resourceLoader;
    protected final List<PropertySource> refreshablePropertySources = new ArrayList<>(10);
    protected final MutableConversionService mutableConversionService;
    private EnvironmentsAndPackage environmentsAndPackage;
    private final Set<String> names;
    private final ClassLoader classLoader;
    private final Collection<String> packages = new ConcurrentLinkedQueue<>();
    private final BeanIntrospectionScanner annotationScanner;
    private final Collection<String> configurationIncludes = new HashSet<>(3);
    private final Collection<String> configurationExcludes = new HashSet<>(3);
    private final AtomicBoolean running = new AtomicBoolean(false);
    private Collection<PropertySourceLoader> propertySourceLoaderList;
    private final Map<String, PropertySourceLoader> loaderByFormatMap = new ConcurrentHashMap<>();
    private final Map<String, Boolean> presenceCache = new ConcurrentHashMap<>();
    private final AtomicBoolean reading = new AtomicBoolean(false);
    private final Boolean deduceEnvironments;
    private final ApplicationContextConfiguration configuration;
    private final Collection<String> configLocations;

    /**
     * Construct a new environment for the given configuration.
     *
     * @param configuration The configuration
     */
    public DefaultEnvironment(@NonNull ApplicationContextConfiguration configuration) {
<<<<<<< HEAD
        super(configuration.getConversionService().orElseGet(MutableConversionService::create));
        this.mutableConversionService = (MutableConversionService) conversionService;
=======
        this(configuration, true);
    }

    /**
     * Construct a new environment for the given configuration.
     *
     * @param configuration The configuration
     * @param logEnabled flag to enable or disable logger
     */
    public DefaultEnvironment(@NonNull ApplicationContextConfiguration configuration, boolean logEnabled) {
        super(configuration.getConversionService(), logEnabled);

>>>>>>> 50135061
        this.configuration = configuration;
        this.resourceLoader = configuration.getResourceLoader();

        Set<String> environments = new LinkedHashSet<>(3);
        List<String> specifiedNames = new ArrayList<>(configuration.getEnvironments());

        specifiedNames.addAll(0, Stream.of(CachedEnvironment.getProperty(ENVIRONMENTS_PROPERTY),
                CachedEnvironment.getenv(ENVIRONMENTS_ENV))
                .filter(StringUtils::isNotEmpty)
                .flatMap(s -> Arrays.stream(s.split(",")))
                .map(String::trim)
                .collect(Collectors.toList()));

        this.deduceEnvironments = configuration.getDeduceEnvironments().orElse(null);
        EnvironmentsAndPackage environmentsAndPackage = getEnvironmentsAndPackage(specifiedNames);
        if (environmentsAndPackage.enviroments.isEmpty() && specifiedNames.isEmpty()) {
            specifiedNames = configuration.getDefaultEnvironments();
        }
        environments.addAll(environmentsAndPackage.enviroments);
        String aPackage = environmentsAndPackage.aPackage;
        if (aPackage != null) {
            packages.add(aPackage);
        }

        specifiedNames.forEach(environments::remove);
        environments.addAll(specifiedNames);
        this.classLoader = configuration.getClassLoader();
        this.annotationScanner = createAnnotationScanner(classLoader);
        this.names = environments;
        if (!environments.isEmpty()) {
            log.info("Established active environments: {}", environments);
        }
        List<String> configLocations = configuration.getOverrideConfigLocations() == null ?
                new ArrayList<>(DEFAULT_CONFIG_LOCATIONS) : configuration.getOverrideConfigLocations();
        // Search config locations in reverse order
        Collections.reverse(configLocations);
        this.configLocations = configLocations;
    }

    @Override
    public boolean isPresent(String className) {
        return presenceCache.computeIfAbsent(className, s -> ClassUtils.isPresent(className, getClassLoader()));
    }

    @Override
    public PropertyPlaceholderResolver getPlaceholderResolver() {
        return this.propertyPlaceholderResolver;
    }

    @Override
    public Stream<Class<?>> scan(Class<? extends Annotation> annotation) {
        return annotationScanner.scan(annotation, getPackages());
    }

    @Override
    public Stream<Class<?>> scan(Class<? extends Annotation> annotation, String... packages) {
        return annotationScanner.scan(annotation, packages);
    }

    @Override
    public ClassLoader getClassLoader() {
        return classLoader;
    }

    @Override
    public boolean isActive(BeanConfiguration configuration) {
        String name = configuration.getName();
        return !configurationExcludes.contains(name) && (configurationIncludes.isEmpty() || configurationIncludes.contains(name));
    }

    @Override
    public DefaultEnvironment addPropertySource(PropertySource propertySource) {
        propertySources.put(propertySource.getName(), propertySource);
        if (isRunning() && !reading.get()) {
            resetCaches();
            processPropertySource(propertySource, PropertySource.PropertyConvention.JAVA_PROPERTIES);
        }
        return this;
    }

    @Override
    public Environment removePropertySource(PropertySource propertySource) {
        propertySources.remove(propertySource.getName());
        if (isRunning() && !reading.get()) {
            resetCaches();
        }
        return this;
    }

    @Override
    public DefaultEnvironment addPropertySource(String name, Map<String, ? super Object> values) {
        return (DefaultEnvironment) super.addPropertySource(name, values);
    }

    @Override
    public Environment addPackage(String pkg) {
        if (!this.packages.contains(pkg)) {
            this.packages.add(pkg);
        }
        return this;
    }

    @Override
    public Environment addConfigurationExcludes(@Nullable String... names) {
        if (names != null) {
            configurationExcludes.addAll(Arrays.asList(names));
        }
        return this;
    }

    @Override
    public Environment addConfigurationIncludes(String... names) {
        if (names != null) {
            configurationIncludes.addAll(Arrays.asList(names));
        }
        return this;
    }

    @Override
    public Collection<String> getPackages() {
        return Collections.unmodifiableCollection(packages);
    }

    @Override
    public Set<String> getActiveNames() {
        return this.names;
    }

    @Override
    public Collection<PropertySource> getPropertySources() {
        return Collections.unmodifiableCollection(this.propertySources.values());
    }

    @Override
    public Environment start() {
        if (running.compareAndSet(false, true)) {
            log.debug("Starting environment {} for active names {}", this, getActiveNames());
            if (reading.compareAndSet(false, true)) {

                readPropertySources(getPropertySourceRootName());
                reading.set(false);
            }
        }
        return this;
    }

    @Override
    public boolean isRunning() {
        return running.get();
    }

    @Override
    public Environment stop() {
        running.set(false);
        reading.set(false);
        this.propertySources.values().removeAll(refreshablePropertySources);
        synchronized (catalog) {
            for (int i = 0; i < catalog.length; i++) {
                catalog[i] = null;
            }
            resetCaches();
        }
        return this;
    }

    @Override
    public Map<String, Object> refreshAndDiff() {
        Map<String, Object>[] copiedCatalog = copyCatalog();
        refresh();
        return diffCatalog(copiedCatalog, catalog);
    }

    @Override
    public <T> Optional<T> convert(Object object, Class<T> targetType, ConversionContext context) {
        return mutableConversionService.convert(object, targetType, context);
    }

    @Override
    public <S, T> boolean canConvert(Class<S> sourceType, Class<T> targetType) {
        return mutableConversionService.canConvert(sourceType, targetType);
    }

    @Override
    public <S, T> void addConverter(Class<S> sourceType, Class<T> targetType, TypeConverter<S, T> typeConverter) {
        mutableConversionService.addConverter(sourceType, targetType, typeConverter);
    }

    @Override
    public <S, T> void addConverter(Class<S> sourceType, Class<T> targetType, Function<S, T> typeConverter) {
        mutableConversionService.addConverter(sourceType, targetType, typeConverter);
    }

    @Override
    public Optional<InputStream> getResourceAsStream(String path) {
        return resourceLoader.getResourceAsStream(path);
    }

    @Override
    public Optional<URL> getResource(String path) {
        return resourceLoader.getResource(path);
    }

    @Override
    public Stream<URL> getResources(String path) {
        return resourceLoader.getResources(path);
    }

    @Override
    public boolean supportsPrefix(String path) {
        return resourceLoader.supportsPrefix(path);
    }

    @Override
    public ResourceLoader forBase(String basePath) {
        return resourceLoader.forBase(basePath);
    }

    /**
     * @return Whether environment names and packages should be deduced
     */
    protected boolean shouldDeduceEnvironments() {
        if (deduceEnvironments != null) {
            log.debug("Environment deduction was set explicitly via builder to: {}", deduceEnvironments);

            return deduceEnvironments;
        } else if (configuration.isEnableDefaultPropertySources()) {
            String deduceProperty = CachedEnvironment.getProperty(Environment.DEDUCE_ENVIRONMENT_PROPERTY);
            String deduceEnv = CachedEnvironment.getenv(Environment.DEDUCE_ENVIRONMENT_ENV);

            if (StringUtils.isNotEmpty(deduceEnv)) {
                boolean deduce = Boolean.parseBoolean(deduceEnv);
                log.debug("Environment deduction was set via environment variable to: {}", deduce);
                return deduce;
            } else if (StringUtils.isNotEmpty(deduceProperty)) {
                boolean deduce = Boolean.parseBoolean(deduceProperty);
                log.debug("Environment deduction was set via system property to: {}", deduce);
                return deduce;
            } else {
                boolean deduceDefault = DEDUCE_ENVIRONMENT_DEFAULT;
                log.debug("Environment deduction is using the default of: {}", deduceDefault);
                return deduceDefault;
            }
        } else {
            return false;
        }
    }

    /**
     * Creates the default annotation scanner.
     *
     * @param classLoader The class loader
     * @return The scanner
     */
    protected BeanIntrospectionScanner createAnnotationScanner(ClassLoader classLoader) {
        return new BeanIntrospectionScanner();
    }

    /**
     * @return The property source root name
     */
    protected String getPropertySourceRootName() {
        return DEFAULT_NAME;
    }

    /**
     * @param name The name to read property sources
     */
    protected void readPropertySources(String name) {
        refreshablePropertySources.clear();
        List<PropertySource> propertySources;
        if (configuration.isEnableDefaultPropertySources()) {
            propertySources = readPropertySourceList(name);
            addDefaultPropertySources(propertySources);
            String propertySourcesSystemProperty = CachedEnvironment.getProperty(Environment.PROPERTY_SOURCES_KEY);
            if (propertySourcesSystemProperty != null) {
                propertySources.addAll(readPropertySourceListFromFiles(propertySourcesSystemProperty));
            }
            String propertySourcesEnv = readPropertySourceListKeyFromEnvironment();
            if (propertySourcesEnv != null) {
                propertySources.addAll(readPropertySourceListFromFiles(propertySourcesEnv));
            }
            refreshablePropertySources.addAll(propertySources);
            readConstantPropertySources(name, propertySources);
        } else {
            propertySources = new ArrayList<>(this.propertySources.size());
        }

        propertySources.addAll(this.propertySources.values());
        OrderUtil.sort(propertySources);
        for (PropertySource propertySource : propertySources) {
            log.debug("Processing property source: {}", propertySource.getName());
            processPropertySource(propertySource, propertySource.getConvention());
        }
    }

    private void readConstantPropertySources(String name, List<PropertySource> propertySources) {
        Set<String> activeNames = getActiveNames();
        Set<String> propertySourceNames = CollectionUtils.newHashSet(activeNames.size() + 1);
        propertySourceNames.add(name);
        for (String env : activeNames) {
            propertySourceNames.add(name + "-" + env);
        }
        for (PropertySource p : getConstantPropertySources()) {
            if (propertySourceNames.contains(p.getName())) {
                propertySources.add(p);
            }
        }
    }

    /**
     * @return Property sources created at build time
     */
    protected List<PropertySource> getConstantPropertySources() {
        return CONSTANT_PROPERTY_SOURCES;
    }

    /**
     * Reads the value of MICRONAUT_CONFIG_FILES environment variable.
     *
     * @return The comma-separated list of files
     */
    protected String readPropertySourceListKeyFromEnvironment() {
        return CachedEnvironment.getenv(StringUtils.convertDotToUnderscore(Environment.PROPERTY_SOURCES_KEY));
    }

    /**
     * Resolve the property sources for files passed via system property and system env.
     *
     * @param files The comma separated list of files
     * @return The list of property sources for each file
     */
    protected List<PropertySource> readPropertySourceListFromFiles(String files) {
        List<PropertySource> propertySources = new ArrayList<>();
        Collection<PropertySourceLoader> propertySourceLoaders = getPropertySourceLoaders();
        Optional<Collection<String>> filePathList = Optional.ofNullable(files)
            .filter(value -> !value.isEmpty())
            .map(value -> value.split(FILE_SEPARATOR))
            .map(Arrays::asList)
            .map(Collections::unmodifiableList);

        filePathList.ifPresent(list -> {
            if (!list.isEmpty()) {
                int order = AbstractPropertySourceLoader.DEFAULT_POSITION + 50;
                for (String filePath: list) {
                    if (!propertySourceLoaders.isEmpty()) {
                        String extension = NameUtils.extension(filePath);
                        String fileName = NameUtils.filename(filePath);
                        Optional<PropertySourceLoader> propertySourceLoader = Optional.ofNullable(loaderByFormatMap.get(extension));
                        if (propertySourceLoader.isPresent()) {
                            log.debug("Reading property sources from loader: {}", propertySourceLoader);
                            Optional<Map<String, Object>> properties = readPropertiesFromLoader(fileName, filePath, propertySourceLoader.get());
                            if (properties.isPresent()) {
                                propertySources.add(PropertySource.of(filePath, properties.get(), order));
                            }
                            order++;
                        } else {
                            throw new ConfigurationException("Unsupported properties file format while reading " + fileName + "." + extension + " from " + filePath);
                        }
                    }
                }
            }
        });
        return propertySources;
    }

    /**
     * @param name The name to resolver property sources
     * @return The list of property sources
     */
    protected List<PropertySource> readPropertySourceList(String name) {
        List<PropertySource> propertySources = new ArrayList<>();
        for (String configLocation : configLocations) {
            ResourceLoader resourceLoader;
            if (configLocation.equals("classpath:/")) {
                resourceLoader = this;
            } else if (configLocation.startsWith("classpath:")) {
                resourceLoader = this.forBase(configLocation);
            } else  if (configLocation.startsWith("file:")) {
                configLocation = configLocation.substring(5);
                Path configLocationPath = Paths.get(configLocation);
                if (Files.exists(configLocationPath) && Files.isDirectory(configLocationPath) && Files.isReadable(configLocationPath)) {
                    resourceLoader = new DefaultFileSystemResourceLoader(configLocationPath);
                } else {
                    continue; // Skip not existing config location
                }
            } else {
                throw new ConfigurationException("Unsupported config location format: " + configLocation);
            }
            readPropertySourceList(name, resourceLoader, propertySources);
        }
        return propertySources;
    }

    private void readPropertySourceList(String name, ResourceLoader resourceLoader, List<PropertySource> propertySources) {
        Collection<PropertySourceLoader> propertySourceLoaders = getPropertySourceLoaders();
        if (propertySourceLoaders.isEmpty()) {
            loadPropertySourceFromLoader(name, new PropertiesPropertySourceLoader(), propertySources, resourceLoader);
        } else {
            for (PropertySourceLoader propertySourceLoader : propertySourceLoaders) {
                log.debug("Reading property sources from loader: {}", propertySourceLoader);
                loadPropertySourceFromLoader(name, propertySourceLoader, propertySources, resourceLoader);
            }
        }
    }

    /**
     * Adds default property sources.
     *
     * @param propertySources The list of property sources
     */
    protected void addDefaultPropertySources(List<PropertySource> propertySources) {
        if (!this.propertySources.containsKey(SystemPropertiesPropertySource.NAME)) {
            propertySources.add(new SystemPropertiesPropertySource());
        }
        if (!this.propertySources.containsKey(EnvironmentPropertySource.NAME) && configuration.isEnvironmentPropertySource()) {
            List<String> includes = configuration.getEnvironmentVariableIncludes();
            List<String> excludes = configuration.getEnvironmentVariableExcludes();
            if (this.names.contains(Environment.KUBERNETES)) {
                propertySources.add(new KubernetesEnvironmentPropertySource(includes, excludes));
            } else {
                propertySources.add(new EnvironmentPropertySource(includes, excludes));
            }
        }
    }

    /**
     * @return Loaded properties as a {@link SoftServiceLoader}
     */
    protected SoftServiceLoader<PropertySourceLoader> readPropertySourceLoaders() {
        return SoftServiceLoader.load(PropertySourceLoader.class, getClassLoader());
    }

    /**
     * Obtains the {@link PropertySourceLoader} instances.
     *
     * @return A collection of {@link PropertySourceLoader}
     */
    @Override
    public Collection<PropertySourceLoader> getPropertySourceLoaders() {
        Collection<PropertySourceLoader> propertySourceLoaderList = this.propertySourceLoaderList;
        if (propertySourceLoaderList == null) {
            synchronized (this) { // double check
                propertySourceLoaderList = this.propertySourceLoaderList;
                if (propertySourceLoaderList == null) {
                    propertySourceLoaderList = evaluatePropertySourceLoaders();
                    this.propertySourceLoaderList = propertySourceLoaderList;
                }
            }
        }
        return propertySourceLoaderList;
    }

    @SuppressWarnings("MagicNumber")
    private Collection<PropertySourceLoader> evaluatePropertySourceLoaders() {
        SoftServiceLoader<PropertySourceLoader> definitions = readPropertySourceLoaders();
        Collection<PropertySourceLoader> allLoaders = definitions.collectAll();
        for (PropertySourceLoader propertySourceLoader : allLoaders) {
            Set<String> extensions = propertySourceLoader.getExtensions();
            for (String extension : extensions) {
                loaderByFormatMap.put(extension, propertySourceLoader);
            }
        }
        return allLoaders;
    }

    private void loadPropertySourceFromLoader(String name, PropertySourceLoader propertySourceLoader, List<PropertySource> propertySources, ResourceLoader resourceLoader) {
        Optional<PropertySource> defaultPropertySource = propertySourceLoader.load(name, resourceLoader);
        defaultPropertySource.ifPresent(propertySources::add);
        Set<String> activeNames = getActiveNames();
        int i = 0;
        for (String activeName: activeNames) {
            Optional<PropertySource> propertySource = propertySourceLoader.loadEnv(name, resourceLoader, ActiveEnvironment.of(activeName, i));
            propertySource.ifPresent(propertySources::add);
            i++;
        }
    }

    /**
     * Read the property source.
     *
     * @param fileName             Name of the file to be used as property source name
     * @param filePath             Absolute file path
     * @param propertySourceLoader The appropriate property source loader
     * @throws ConfigurationException If unable to find the appropriate property source loader for the given file
     */
    private Optional<Map<String, Object>> readPropertiesFromLoader(String fileName, String filePath, PropertySourceLoader propertySourceLoader) throws ConfigurationException {
        ResourceLoader loader = new ResourceResolver().getSupportingLoader(filePath)
                .orElse(FileSystemResourceLoader.defaultLoader());
        try {
            Optional<InputStream> inputStream = loader.getResourceAsStream(filePath);
            if (inputStream.isPresent()) {
                return Optional.of(propertySourceLoader.read(fileName, inputStream.get()));
            } else {
                throw new ConfigurationException("Failed to read configuration file: " + filePath);
            }
        } catch (IOException e) {
            throw new ConfigurationException("Unsupported properties file: " + fileName);
        }
    }

    private EnvironmentsAndPackage getEnvironmentsAndPackage(List<String> specifiedNames) {
        EnvironmentsAndPackage environmentsAndPackage = this.environmentsAndPackage;
        boolean isNotFunction = !specifiedNames.contains(Environment.FUNCTION);
        final boolean deduceEnvironment = shouldDeduceEnvironments();
        final boolean deduceCloudEnvironmentUsingProbes = isNotFunction && configuration.isDeduceCloudEnvironment();
        if (environmentsAndPackage == null) {
            synchronized (EnvironmentsAndPackage.class) { // double check
                environmentsAndPackage = this.environmentsAndPackage;
                if (environmentsAndPackage == null) {
                    environmentsAndPackage = deduceEnvironmentsAndPackage(
                            deduceEnvironment,
                            deduceCloudEnvironmentUsingProbes,
                            isNotFunction,
                            !deduceCloudEnvironmentUsingProbes
                    );
                    this.environmentsAndPackage = environmentsAndPackage;
                }
            }
        }
        return environmentsAndPackage;
    }

    private static EnvironmentsAndPackage deduceEnvironmentsAndPackage(
            boolean deduceEnvironments,
            boolean deduceComputePlatform,
            boolean inspectTrace,
            boolean deduceFunctionPlatform
        ) {

        EnvironmentsAndPackage environmentsAndPackage = new EnvironmentsAndPackage();
        Set<String> environments = environmentsAndPackage.enviroments;

        if (inspectTrace) {
            performStackTraceInspection(deduceEnvironments, environmentsAndPackage, environments);
        }

        if (deduceEnvironments && !environments.contains(ANDROID)) {
            performEnvironmentDeduction(deduceComputePlatform, environments);
        }

        if (deduceFunctionPlatform) {
            performFunctionDeduction(environments);
        }

        return environmentsAndPackage;
    }

    private static void performFunctionDeduction(Set<String> environments) {
        // deduce AWS Lambda
        if (StringUtils.isNotEmpty(CachedEnvironment.getenv(AWS_LAMBDA_FUNCTION_NAME_ENV))) {
            environments.add(Environment.AMAZON_EC2);
            environments.add(Environment.CLOUD);
        }
    }

    private static void performEnvironmentDeduction(boolean deduceComputePlatform, Set<String> environments) {
        // deduce k8s
        if (StringUtils.isNotEmpty(CachedEnvironment.getenv(K8S_ENV))) {
            environments.add(Environment.KUBERNETES);
            environments.add(Environment.CLOUD);
        }
        // deduce CF
        if (StringUtils.isNotEmpty(CachedEnvironment.getenv(PCF_ENV))) {
            environments.add(Environment.CLOUD_FOUNDRY);
            environments.add(Environment.CLOUD);
        }

        // deduce heroku
        if (StringUtils.isNotEmpty(CachedEnvironment.getenv(HEROKU_DYNO))) {
            environments.add(Environment.HEROKU);
            environments.add(Environment.CLOUD);
            deduceComputePlatform = false;
        }

        // deduce GAE
        if (StringUtils.isNotEmpty(CachedEnvironment.getenv(GOOGLE_APPENGINE_ENVIRONMENT))) {
            environments.add(Environment.GAE);
            environments.add(Environment.GOOGLE_COMPUTE);
            deduceComputePlatform = false;
        }

        if (deduceComputePlatform) {
            performComputePlatformDeduction(environments);
        }
    }

    private static void performComputePlatformDeduction(Set<String> environments) {
        ComputePlatform computePlatform = determineCloudProvider();
        if (computePlatform != null) {
            switch (computePlatform) {
                case GOOGLE_COMPUTE:
                    //instantiate bean for GC metadata discovery
                    environments.add(GOOGLE_COMPUTE);
                    environments.add(Environment.CLOUD);
                    break;
                case AMAZON_EC2:
                    //instantiate bean for ec2 metadata discovery
                    environments.add(AMAZON_EC2);
                    environments.add(Environment.CLOUD);
                    break;
                case ORACLE_CLOUD:
                    environments.add(ORACLE_CLOUD);
                    environments.add(Environment.CLOUD);
                    break;
                case AZURE:
                    // not yet implemented
                    environments.add(AZURE);
                    environments.add(Environment.CLOUD);
                    break;
                case IBM:
                    // not yet implemented
                    environments.add(IBM);
                    environments.add(Environment.CLOUD);
                    break;
                case DIGITAL_OCEAN:
                    environments.add(DIGITAL_OCEAN);
                    environments.add(Environment.CLOUD);
                    break;
                case OTHER:
                    // do nothing here
                    break;
                default:
                    // no-op
            }
        }
    }

    private static void performStackTraceInspection(boolean deduceEnvironments, EnvironmentsAndPackage environmentsAndPackage, Set<String> environments) {
        StackTraceElement[] stackTrace = Thread.currentThread().getStackTrace();
        int len = stackTrace.length;
        for (int i = 0; i < len; i++) {
            StackTraceElement stackTraceElement = stackTrace[i];
            String className = stackTraceElement.getClassName();

            analyzeStackTraceElement(deduceEnvironments, environmentsAndPackage, environments, stackTrace, len, i, stackTraceElement, className);
        }
    }

    private static void analyzeStackTraceElement(boolean deduceEnvironments, EnvironmentsAndPackage environmentsAndPackage, Set<String> environments, StackTraceElement[] stackTrace, int len, int i, StackTraceElement stackTraceElement, String className) {
        if (className.startsWith("io.micronaut")) {
            int nextIndex = i + 1;
            if (nextIndex < len) {
                StackTraceElement next = stackTrace[nextIndex];
                if (!next.getClassName().startsWith("io.micronaut")) {
                    environmentsAndPackage.aPackage = NameUtils.getPackageName(next.getClassName());
                }
            }
        }

        if (stackTraceElement.getMethodName().contains("$spock_")) {
            environmentsAndPackage.aPackage = NameUtils.getPackageName(className);
        }

        if (deduceEnvironments) {
            if (Stream.of("org.spockframework", "org.junit", "io.kotlintest", "io.kotest").anyMatch(className::startsWith)) {
                environments.add(TEST);
            }

            if (className.startsWith("com.android")) {
                environments.add(ANDROID);
            }
        }
    }

    private Map<String, Object> diffCatalog(Map<String, Object>[] original, Map<String, Object>[] newCatalog) {
        Map<String, Object> changes = new LinkedHashMap<>();
        for (int i = 0; i < original.length; i++) {
            Map<String, Object> map = original[i];
            Map<String, Object> newMap = newCatalog[i];
            boolean hasNew = newMap != null;
            boolean hasOld = map != null;
            if (!hasOld && hasNew) {
                changes.putAll(newMap);
            } else {
                if (!hasNew && hasOld) {
                    changes.putAll(map);
                } else if (hasOld && hasNew) {
                    diffMap(map, newMap, changes);
                }
            }
        }
        return changes;
    }

    private void diffMap(Map<String, Object> map, Map<String, Object> newMap, Map<String, Object> changes) {
        for (Map.Entry<String, Object> entry : newMap.entrySet()) {
            String key = entry.getKey();
            Object newValue = entry.getValue();
            if (!map.containsKey(key)) {
                changes.put(key, newValue);
            } else {
                Object oldValue = map.get(key);
                boolean hasNew = newValue != null;
                boolean hasOld = oldValue != null;
                if (hasNew && !hasOld) {
                    changes.put(key, null);
                } else if (hasOld && !hasNew) {
                    changes.put(key, oldValue);
                } else if (hasNew && hasOld && !newValue.equals(oldValue)) {
                    changes.put(key, oldValue);
                }
            }
        }
    }

    private Map<String, Object>[] copyCatalog() {
        Map<String, Object>[] newCatalog = new Map[catalog.length];
        for (int i = 0; i < catalog.length; i++) {
            Map<String, Object> entry = catalog[i];
            if (entry != null) {
                newCatalog[i] = new LinkedHashMap<>(entry);
            }
        }
        return newCatalog;
    }

    private static ComputePlatform determineCloudProvider() {
        String computePlatform = CachedEnvironment.getProperty(CLOUD_PLATFORM_PROPERTY);
        if (computePlatform != null) {

            try {
                return ComputePlatform.valueOf(computePlatform);
            } catch (IllegalArgumentException e) {
                throw new ConfigurationException("Illegal value specified for [" + CLOUD_PLATFORM_PROPERTY + "]: " + computePlatform);
            }

        }
        boolean isWindows = CachedEnvironment.getProperty("os.name")
            .toLowerCase().startsWith("windows");

        if (isWindows ? isEC2Windows() : isEC2Linux()) {
            return ComputePlatform.AMAZON_EC2;
        }

        if (isGoogleCompute()) {
            return ComputePlatform.GOOGLE_COMPUTE;
        }

        if (isWindows ? isOracleCloudWindows() : isOracleCloudLinux()) {
            return ComputePlatform.ORACLE_CLOUD;
        }

        if (isDigitalOcean()) {
            return ComputePlatform.DIGITAL_OCEAN;
        }

        //TODO check for azure and IBM
        //Azure - see https://blog.mszcool.com/index.php/2015/04/detecting-if-a-virtual-machine-runs-in-microsoft-azure-linux-windows-to-protect-your-software-when-distributed-via-the-azure-marketplace/
        //IBM - uses cloudfoundry, will have to use that to probe
        // if all else fails not a cloud server that we can tell
        return ComputePlatform.BARE_METAL;
    }

    @SuppressWarnings("MagicNumber")
    private static boolean isGoogleCompute() {
        try {
            InetAddress.getByName(GOOGLE_COMPUTE_METADATA);
            return true;
        } catch (Exception e) {
            // well not google then
        }
        return false;
    }

    @SuppressWarnings("MagicNumber")
    private static boolean isOracleCloudLinux() {
        return readFile(ORACLE_CLOUD_ASSET_TAG_FILE).toLowerCase().contains("oraclecloud");
    }

    private static Optional<Process> runWindowsCmd(String cmd) {
        try {
            ProcessBuilder builder = new ProcessBuilder();
            builder.command("cmd.exe", "/c", cmd);
            builder.redirectErrorStream(true);
            builder.directory(new File(CachedEnvironment.getProperty("user.home")));
            Process process = builder.start();
            return Optional.of(process);
        } catch (IOException e) {

        }
        return Optional.empty();
    }

    private static StringBuilder readProcessStream(Process process) {
        StringBuilder stdout = new StringBuilder();

        try {
            //Read out dir output
            InputStream is = process.getInputStream();
            InputStreamReader isr = new InputStreamReader(is);
            BufferedReader br = new BufferedReader(isr);
            String line;
            while ((line = br.readLine()) != null) {
                stdout.append(line);
            }
        } catch (IOException e) {

        }

        return stdout;
    }

    private static boolean isOracleCloudWindows() {
        Optional<Process> optionalProcess = runWindowsCmd(ORACLE_CLOUD_WINDOWS_ASSET_TAG_CMD);
        if (!optionalProcess.isPresent()) {
            return false;
        }
        Process process = optionalProcess.get();
        StringBuilder stdout = readProcessStream(process);

        //Wait to get exit value
        try {
            int exitValue = process.waitFor();
            if (exitValue == 0 && stdout.toString().toLowerCase().contains("oraclecloud")) {
                return true;
            }
        } catch (InterruptedException e) {
            // test negative
            Thread.currentThread().interrupt();
        }
        return false;
    }

    private static boolean isEC2Linux() {
        if (readFile(EC2_LINUX_HYPERVISOR_FILE).startsWith("ec2")) {
            return true;
        } else if (readFile(EC2_LINUX_BIOS_VENDOR_FILE).toLowerCase().startsWith("amazon ec2")) {
            return true;
        }

        return false;
    }

    private static String readFile(String path) {
        try {
            Path pathPath = Paths.get(path);
            if (!Files.exists(pathPath)) {
                return "";
            }
            return new String(Files.readAllBytes(pathPath)).trim();
        } catch (IOException e) {
            return "";
        }
    }

    private static boolean isEC2Windows() {
        Optional<Process> optionalProcess = runWindowsCmd(EC2_WINDOWS_HYPERVISOR_CMD);
        if (!optionalProcess.isPresent()) {
            return false;
        }
        Process process = optionalProcess.get();
        StringBuilder stdout = readProcessStream(process);
        //Wait to get exit value
        try {
            int exitValue = process.waitFor();
            if (exitValue == 0 && stdout.toString().startsWith("EC2")) {
                return true;
            }
        } catch (InterruptedException e) {
            // test negative
            Thread.currentThread().interrupt();
        }
        return false;
    }

    private static boolean isDigitalOcean() {
        return "digitalocean".equalsIgnoreCase(readFile(DO_SYS_VENDOR_FILE));
    }

    @Override
    public void close() {
        try {
            super.close();
        } catch (Exception e) {
            throw new RuntimeException("Failed to close!", e);
        }
        stop();
    }

    /**
     * Helper class for handling environments and package.
     */
    private static class EnvironmentsAndPackage {
        String aPackage;
        Set<String> enviroments = new LinkedHashSet<>(1);
    }
}<|MERGE_RESOLUTION|>--- conflicted
+++ resolved
@@ -123,10 +123,6 @@
      * @param configuration The configuration
      */
     public DefaultEnvironment(@NonNull ApplicationContextConfiguration configuration) {
-<<<<<<< HEAD
-        super(configuration.getConversionService().orElseGet(MutableConversionService::create));
-        this.mutableConversionService = (MutableConversionService) conversionService;
-=======
         this(configuration, true);
     }
 
@@ -137,9 +133,8 @@
      * @param logEnabled flag to enable or disable logger
      */
     public DefaultEnvironment(@NonNull ApplicationContextConfiguration configuration, boolean logEnabled) {
-        super(configuration.getConversionService(), logEnabled);
-
->>>>>>> 50135061
+        super(configuration.getConversionService().orElseGet(MutableConversionService::create));
+        this.mutableConversionService = (MutableConversionService) conversionService;
         this.configuration = configuration;
         this.resourceLoader = configuration.getResourceLoader();
 
