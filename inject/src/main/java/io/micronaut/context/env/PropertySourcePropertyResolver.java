--- conflicted
+++ resolved
@@ -32,11 +32,7 @@
 import io.micronaut.core.util.StringUtils;
 import io.micronaut.core.value.MapPropertyResolver;
 import io.micronaut.core.value.PropertyResolver;
-<<<<<<< HEAD
-=======
-import io.micronaut.core.value.ValueException;
-
->>>>>>> 50135061
+
 import org.slf4j.Logger;
 import org.slf4j.LoggerFactory;
 import org.slf4j.helpers.NOPLogger;
@@ -85,13 +81,9 @@
     protected final Map<String, Object>[] catalog = new Map[58];
     protected final Map<String, Object>[] rawCatalog = new Map[58];
     protected final Map<String, Object>[] nonGenerated = new Map[58];
-<<<<<<< HEAD
-=======
 
     protected Logger log;
 
-    private final SecureRandom random = new SecureRandom();
->>>>>>> 50135061
     private final Map<String, Boolean> containsCache = new ConcurrentHashMap<>(20);
     private final Map<String, Object> resolvedValueCache = new ConcurrentHashMap<>(20);
     private final EnvironmentProperties environmentProperties = EnvironmentProperties.fork(CURRENT_ENV);
@@ -102,10 +94,8 @@
      * @param conversionService The {@link ConversionService}
      * @param logEnabled logEnabled flag to enable or disable logger
      */
-    public PropertySourcePropertyResolver(ConversionService<?> conversionService, boolean logEnabled) {
-
-        log = logEnabled ? LoggerFactory.getLogger(getClass()) : NOPLogger.NOP_LOGGER;
-
+    public PropertySourcePropertyResolver(ConversionService conversionService, boolean logEnabled) {
+        this.log = logEnabled ? LoggerFactory.getLogger(getClass()) : NOPLogger.NOP_LOGGER;
         this.conversionService = conversionService;
         this.propertyPlaceholderResolver = new DefaultPropertyPlaceholderResolver(this, conversionService);
     }
@@ -115,14 +105,8 @@
      *
      * @param conversionService The {@link ConversionService}
      */
-<<<<<<< HEAD
     public PropertySourcePropertyResolver(ConversionService conversionService) {
-        this.conversionService = conversionService;
-        this.propertyPlaceholderResolver = new DefaultPropertyPlaceholderResolver(this, conversionService);
-=======
-    public PropertySourcePropertyResolver(ConversionService<?> conversionService) {
         this(conversionService, true);
->>>>>>> 50135061
     }
 
     /**
@@ -847,36 +831,6 @@
         }
     }
 
-    /**
-     * Return logEnabled value.
-     *
-     * @return is log enabled
-     * @deprecated don't need to have this method
-     *
-     * @since 3.9.0
-     */
-    @Deprecated
-    public boolean isLogEnabled() {
-        return !(log instanceof NOPLogger);
-    }
-
-    /**
-     * Setter for logEnabled.
-     *
-     * @param logEnabled is log enabled
-     *
-     * @deprecated set logEnabled value by constructor
-     *
-     * @since 3.9.0
-     */
-    @Deprecated
-    public void setLogEnabled(boolean logEnabled) {
-        if (logEnabled) {
-            log = LoggerFactory.getLogger(getClass());
-        } else {
-            log = NOPLogger.NOP_LOGGER;
-        }
-    }
 
     /**
      * The property catalog to use.
