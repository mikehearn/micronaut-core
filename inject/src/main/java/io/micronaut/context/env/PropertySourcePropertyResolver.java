--- conflicted
+++ resolved
@@ -351,7 +351,6 @@
                         entries = rawEntries;
                     }
                 }
-<<<<<<< HEAD
             }
             if (value == null) {
                 int i = name.indexOf('[');
@@ -366,44 +365,6 @@
                                     value = list.get(Integer.parseInt(index));
                                 } catch (NumberFormatException e) {
                                     // ignore
-=======
-                if (entries != null || value != null) {
-                    if (value == null) {
-                        value = entries.get(name);
-                    }
-                    if (value == null) {
-                        value = entries.get(normalizeName(name));
-                        if (value == null && name.indexOf('[') == -1) {
-                            // last chance lookup the raw value
-                            Map<String, Object> rawEntries = resolveEntriesForKey(name, false, PropertyCatalog.RAW);
-                            value = rawEntries != null ? rawEntries.get(name) : null;
-                            if (value != null) {
-                                entries = rawEntries;
-                            }
-                        }
-                    }
-                    if (value == null) {
-                        int i = name.indexOf('[');
-                        if (i > -1 && name.endsWith("]")) {
-                            String newKey = name.substring(0, i);
-                            value = entries.get(newKey);
-                            String index = name.substring(i + 1, name.length() - 1);
-                            if (value != null) {
-                                if (StringUtils.isNotEmpty(index)) {
-                                    if (value instanceof List list) {
-                                        try {
-                                            value = list.get(Integer.valueOf(index));
-                                        } catch (NumberFormatException e) {
-                                            // ignore
-                                        }
-                                    } else if (value instanceof Map map) {
-                                        try {
-                                            value = map.get(index);
-                                        } catch (NumberFormatException e) {
-                                            // ignore
-                                        }
-                                    }
->>>>>>> 9edcde4f
                                 }
                             } else if (value instanceof Map<?, ?> map) {
                                 try {
@@ -501,13 +462,8 @@
                             finalMap.put(keys[i], new HashMap<>());
                         }
                         Object next = finalMap.get(keys[i]);
-<<<<<<< HEAD
                         if (next instanceof Map theMap) {
                             finalMap = theMap;
-=======
-                        if (next instanceof Map map1) {
-                            finalMap =map1;
->>>>>>> 9edcde4f
                         }
                     }
                     finalMap.put(keys[keys.length - 1], value);
@@ -693,13 +649,8 @@
             if (StringUtils.isDigits(propertyIndex)) {
                 int number = Integer.parseInt(propertyIndex);
                 List list;
-<<<<<<< HEAD
                 if (container instanceof List<?> theList) {
                     list = theList;
-=======
-                if (container instanceof List list1) {
-                    list = list1;
->>>>>>> 9edcde4f
                 } else {
                     list = new ArrayList<>(10);
                     containerSet.accept(list);
@@ -709,13 +660,8 @@
                 expandProperty(propertyRest, val -> list.set(number, val), () -> list.get(number), actualValue);
             } else {
                 Map map;
-<<<<<<< HEAD
                 if (container instanceof Map theMap) {
                     map = theMap;
-=======
-                if (container instanceof Map map1) {
-                    map = map1;
->>>>>>> 9edcde4f
                 } else {
                     map = new LinkedHashMap(10);
                     containerSet.accept(map);
@@ -735,13 +681,8 @@
             }
             Object v = containerGet.get();
             Map map;
-<<<<<<< HEAD
             if (v instanceof Map theMap) {
                 map = theMap;
-=======
-            if (v instanceof Map map1) {
-                map = map1;
->>>>>>> 9edcde4f
             } else {
                 map = new LinkedHashMap(10);
                 containerSet.accept(map);
@@ -751,11 +692,7 @@
     }
 
     private void collapseProperty(String prefix, Map<String, Object> entries, Object value) {
-<<<<<<< HEAD
         if (value instanceof List<?> list) {
-=======
-        if (value instanceof List list) {
->>>>>>> 9edcde4f
             for (int i = 0; i < list.size(); i++) {
                 Object item = list.get(i);
                 if (item != null) {
@@ -766,13 +703,8 @@
         } else if (value instanceof Map<?, ?> map) {
             for (Map.Entry<?, ?> entry: map.entrySet()) {
                 Object key = entry.getKey();
-<<<<<<< HEAD
                 if (key instanceof CharSequence charSequence) {
                     collapseProperty(prefix + "." + charSequence, entries, entry.getValue());
-=======
-                if (key instanceof CharSequence sequence) {
-                    collapseProperty(prefix + "." + sequence.toString(), entries, entry.getValue());
->>>>>>> 9edcde4f
                 }
             }
         } else {
@@ -857,24 +789,15 @@
     private Object resolvePlaceHoldersIfNecessary(Object value) {
         if (value instanceof CharSequence) {
             return propertyPlaceholderResolver.resolveRequiredPlaceholdersObject(value.toString());
-<<<<<<< HEAD
         } else if (value instanceof List<?> list) {
-=======
-        } else if (value instanceof List list) {
->>>>>>> 9edcde4f
             List<?> newList = new ArrayList<>(list);
             final ListIterator i = newList.listIterator();
             while (i.hasNext()) {
                 final Object o = i.next();
                 if (o instanceof CharSequence) {
                     i.set(resolvePlaceHoldersIfNecessary(o));
-<<<<<<< HEAD
-                } else if (o instanceof Map<?, ?> submap) {
-                    Map<Object, Object> newMap = CollectionUtils.newLinkedHashMap(submap.size());
-=======
                 } else if (o instanceof Map<?,?> submap) {
                     Map<Object, Object> newMap = new LinkedHashMap<>(submap.size());
->>>>>>> 9edcde4f
                     for (Map.Entry<?, ?> entry : submap.entrySet()) {
                         final Object k = entry.getKey();
                         final Object v = entry.getValue();
@@ -907,13 +830,8 @@
 
     @Override
     public void close() throws Exception {
-<<<<<<< HEAD
         if (propertyPlaceholderResolver instanceof AutoCloseable autoCloseable) {
             autoCloseable.close();
-=======
-        if (propertyPlaceholderResolver instanceof AutoCloseable closeable) {
-            closeable.close();
->>>>>>> 9edcde4f
         }
     }
 
