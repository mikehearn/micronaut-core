package io.micronaut.inject.visitor.beans

import com.blazebit.persistence.impl.function.entity.ValuesEntity
import com.fasterxml.jackson.annotation.JsonClassDescription
import com.fasterxml.jackson.annotation.JsonCreator
import com.fasterxml.jackson.annotation.JsonProperty
import com.fasterxml.jackson.databind.ObjectMapper
import groovy.transform.PackageScope
import io.micronaut.annotation.processing.TypeElementVisitorProcessor
import io.micronaut.annotation.processing.test.AbstractTypeElementSpec
import io.micronaut.annotation.processing.test.JavaParser
import io.micronaut.context.ApplicationContext
import io.micronaut.context.annotation.Executable
import io.micronaut.context.annotation.Replaces
import io.micronaut.context.visitor.ConfigurationReaderVisitor
import io.micronaut.core.annotation.Introspected
import io.micronaut.core.beans.BeanIntrospection
import io.micronaut.core.beans.BeanIntrospectionReference
import io.micronaut.core.beans.BeanIntrospector
import io.micronaut.core.beans.BeanMethod
import io.micronaut.core.beans.BeanProperty
import io.micronaut.core.convert.ConversionContext
import io.micronaut.core.convert.TypeConverter
import io.micronaut.core.reflect.InstantiationUtils
import io.micronaut.core.reflect.exception.InstantiationException
import io.micronaut.core.type.Argument
import io.micronaut.core.type.GenericPlaceholder
import io.micronaut.inject.ExecutableMethod
import io.micronaut.inject.beans.visitor.IntrospectedTypeElementVisitor
import io.micronaut.inject.visitor.TypeElementVisitor
import io.micronaut.jackson.modules.BeanIntrospectionModule
import io.micronaut.validation.visitor.ValidationVisitor
import jakarta.inject.Singleton
import spock.lang.IgnoreIf
import spock.lang.Issue
import spock.lang.Requires

import javax.annotation.processing.SupportedAnnotationTypes
import javax.persistence.Column
import javax.persistence.Entity
import javax.persistence.Id
import javax.persistence.Version
import jakarta.validation.Constraint
import jakarta.validation.constraints.DecimalMin
import jakarta.validation.constraints.Min
import jakarta.validation.constraints.NotBlank
import jakarta.validation.constraints.Size
import java.lang.reflect.Field
import java.time.Instant

class BeanIntrospectionSpec extends AbstractTypeElementSpec {

<<<<<<< HEAD
    void "test mix getter and setter with interface type"() {
        def introspection = buildBeanIntrospection('mixed.Pet', '''
package mixed;

import io.micronaut.core.annotation.Introspected;
import io.micronaut.context.annotation.Executable;
import io.micronaut.core.annotation.Nullable;
import java.util.Optional;

@Introspected
class Owner implements IOwner {
    @Nullable
    private String name;
    public String getName() {
        return name;
    }
    public void setName(String name) {
        this.name = name;
    }
}

interface IOwner {
    String getName();
}

@Introspected
class Pet {
    private Owner owner;
    public Owner getOwner() {
        return owner;
    }
    public void setOwner(IOwner owner) {
        this.owner = (Owner) owner;
    }
}
''')
        when:
        def owner = introspection.beanType.classLoader.loadClass('mixed.Owner').newInstance(name:"Fred")
        def prop = introspection.getRequiredProperty("owner", Object)
        def pet = introspection.instantiate()
        prop.set(pet, owner)

        then:'the write method is not considered to match the getter/setter pair'
        prop.isReadWrite()
        prop.get(pet).is(owner)
    }

    void "test mix optional getter with setter"() {
        given:
        def introspection = buildBeanIntrospection('mixed.Test', '''
package mixed;

import io.micronaut.core.annotation.Introspected;
import io.micronaut.context.annotation.Executable;
import io.micronaut.core.annotation.Nullable;
import java.util.Optional;

@Introspected
class Test {
    @Nullable
    private String foo;
    public Optional<String> getFoo() {
        return Optional.ofNullable(foo);
    }
    public void setFoo(@Nullable String foo) {
        this.foo = foo;
    }
}
''')
        when:
        def test = introspection.instantiate()
        def prop = introspection.getRequiredProperty("foo", Optional)
        test.foo = 'value'

        then: 'the write method is not considered to match the getter/setter pair'
        prop.get(test).get() == 'value'
        prop.type == Optional
        prop.isReadOnly()
    }

=======
>>>>>>> af9c3fd2
    @Issue("https://github.com/micronaut-projects/micronaut-core/issues/8657")
    void "test executable method on abstract class with introspection"() {
        when:
        def introspection = buildBeanIntrospection('issue8657.Test', '''
package issue8657;

import io.micronaut.core.annotation.Introspected;
import io.micronaut.context.annotation.Executable;
import io.micronaut.inject.visitor.beans.Auditable;

@Introspected
class Test extends Auditable {
    private String name;
    public void setName(String name) {
        this.name = name;
    }
    public String getName() {
        return name;
    }
}

''')

        then:
        introspection.beanMethods.size() == 1

        when:
        def bean = introspection.instantiate()
        def method = introspection.beanMethods.first()
        method.invoke(bean)

        then:
        bean.updatedAt != null
    }

    void "test generics in arrays don't stack overflow"() {
        given:
        def introspection = buildBeanIntrospection('arraygenerics.Test', '''
package arraygenerics;

import io.micronaut.core.annotation.Introspected;
import io.micronaut.context.annotation.Executable;

@Introspected
class Test<T extends CharSequence> {
    private T[] array;
    public T[] getArray() {
        return array;
    }
    public void setArray(T[] array) {
        this.array = array;
    }

    @Executable
    T[] myMethod() {
        return array;
    }
}
''')
        expect:
        introspection.getRequiredProperty("array", CharSequence[].class)
            .type == CharSequence[].class
        introspection.beanMethods.first().returnType.type == CharSequence[].class
    }

    void "test property type is defined by its writer field"() {
        given:
        def introspection = buildBeanIntrospection('test.Test', '''
package test;

import io.micronaut.core.annotation.Introspected;
import io.micronaut.context.annotation.Executable;
import io.micronaut.core.annotation.Nullable;
import java.util.Optional;

@Introspected(accessKind = {Introspected.AccessKind.METHOD, Introspected.AccessKind.FIELD})
class Test {
    @Nullable
    String foo;

    public Optional<String> getFoo() {
        return Optional.ofNullable(foo);
    }

}
''')
        expect:
        introspection.getProperty("foo").get().type == String.class
    }

    void "test optional property type is defined by its setter"() {
        given:
            def introspection = buildBeanIntrospection('test.Test', '''
package test;

import io.micronaut.core.annotation.Introspected;
import io.micronaut.context.annotation.Executable;
import io.micronaut.core.annotation.Nullable;
import java.util.*;

@Introspected
class Test {
    @Nullable
    private String foo;
    @Nullable
    private Long lng;
    @Nullable
    private Double dbl;
    @Nullable
    private Integer ingr;

    public Optional<String> getFoo() {
        return Optional.ofNullable(foo);
    }

    public OptionalDouble getDbl() {
        return OptionalDouble.of(dbl);
    }

    public OptionalLong getLng() {
        return OptionalLong.of(lng);
    }

    public OptionalInt getIngr() {
        return OptionalInt.of(ingr);
    }

    public void setFoo(@Nullable String foo) {
        this.foo = foo;
    }

    public void setLng(@Nullable Long lng) {
        this.lng = lng;
    }

    public void setDbl(@Nullable Double dbl) {
        this.dbl = dbl;
    }

    public void setIngr(@Nullable Integer ingr) {
        this.ingr = ingr;
    }

}
''')
        expect:
            introspection.getPropertyNames().length == 4
            introspection.getProperty("foo").get().type == Optional.class
            introspection.getProperty("lng").get().type == OptionalLong.class
            introspection.getProperty("dbl").get().type == OptionalDouble.class
            introspection.getProperty("ingr").get().type == OptionalInt.class

            introspection.getProperty("foo").get().isReadOnly()
            introspection.getProperty("lng").get().isReadOnly()
            introspection.getProperty("dbl").get().isReadOnly()
            introspection.getProperty("ingr").get().isReadOnly()
    }

    void "test property type is not defined by its not accessible field"() {
        given:
        def introspection = buildBeanIntrospection('test.Test', '''
package test;

import io.micronaut.core.annotation.Introspected;
import io.micronaut.context.annotation.Executable;
import io.micronaut.core.annotation.Nullable;
import java.util.Optional;

@Introspected(accessKind = {Introspected.AccessKind.METHOD, Introspected.AccessKind.FIELD})
class Test {
    @Nullable
    private String foo;

    public Optional<String> getFoo() {
        return Optional.ofNullable(foo);
    }

}
''')
        expect:
        introspection.getProperty("foo").get().type == Optional.class
    }

    void 'test favor method access'() {
        given:
        BeanIntrospection introspection = buildBeanIntrospection('fieldaccess.Test','''\
package fieldaccess;

import io.micronaut.core.annotation.*;


@Introspected(accessKind={Introspected.AccessKind.METHOD, Introspected.AccessKind.FIELD})
class Test {
    public String one;
    public boolean invoked = false;
    public String getOne() {
        this.invoked = true;
        return one;
    }
}
''');

        when:
        def properties = introspection.getBeanProperties()
        def instance = introspection.instantiate()
        then:
        properties.size() == 2

        when:'a primitive is changed with copy constructor'
        def one = introspection.getRequiredProperty("one", String)
        instance.one = 'test'

        then:'the new value is reflected'
        one.get(instance) == 'test'
        instance.invoked
    }

    void 'test favor method access with custom getter'() {
        given:
        BeanIntrospection introspection = buildBeanIntrospection('fieldaccess.Test','''\
package fieldaccess;

import io.micronaut.core.annotation.*;

@Introspected(accessKind={Introspected.AccessKind.METHOD, Introspected.AccessKind.FIELD})
@AccessorsStyle(readPrefixes = "with")
class Test {
    public String one;
    public boolean invoked = false;
    public String withOne() {
        this.invoked = true;
        return one;
    }
}
''');

        when:
        def properties = introspection.getBeanProperties()
        def instance = introspection.instantiate()
        then:
        properties.size() == 2

        when:'a primitive is changed with copy constructor'
        def one = introspection.getRequiredProperty("one", String)
        instance.one = 'test'

        then:'the new value is reflected'
        one.get(instance) == 'test'
        instance.invoked
    }

    void 'test use getter to read and field to write'() {
        given:
        BeanIntrospection introspection = buildBeanIntrospection('fieldaccess.Test','''\
package fieldaccess;

import io.micronaut.core.annotation.*;

@Introspected(accessKind={Introspected.AccessKind.FIELD, Introspected.AccessKind.METHOD})
class Test {
    public String one;
    public boolean invoked = false;
    public String getOne() {
        this.invoked = true;
        return one;
    }
}
''');

        when:
        def properties = introspection.getBeanProperties()
        def instance = introspection.instantiate()
        then:
        properties.size() == 2

        when:'a primitive is changed with copy constructor'
        def one = introspection.getRequiredProperty("one", String)
        one.set(instance, "test")

        then:'the new value is reflected'
        one.get(instance) == 'test'
        instance.invoked // The property was accessed with getter
    }

    void 'test use filed to read and setter to write'() {
        given:
        BeanIntrospection introspection = buildBeanIntrospection('fieldaccess.Test','''\
package fieldaccess;

import io.micronaut.core.annotation.*;


@Introspected(accessKind={Introspected.AccessKind.FIELD, Introspected.AccessKind.METHOD})
@AccessorsStyle(readPrefixes = "with")
class Test {
    public String one;
    public boolean invoked = false;
    public String withOne() {
        this.invoked = true;
        return one;
    }
}
''');

        when:
        def properties = introspection.getBeanProperties()
        def instance = introspection.instantiate()
        then:
        properties.size() == 2

        when:'a primitive is changed with copy constructor'
        def one = introspection.getRequiredProperty("one", String)
        one.set(instance, "test")

        then:'the new value is reflected'
        one.get(instance) == 'test'
        instance.invoked // Setter invoked
    }

    void 'test field access only'() {
        given:
        BeanIntrospection introspection = buildBeanIntrospection('fieldaccess.Test','''\
package fieldaccess;

import io.micronaut.core.annotation.*;


@Introspected(accessKind=Introspected.AccessKind.FIELD)
class Test {
    public String one; // read/write
    public final int two; // read-only
    String three; // package protected
    protected String four; // protected can be accessed from the same package
    private String five; // not included since private

    Test(int two) {
        this.two = two;
    }
}
''');
        when:
        def properties = introspection.getBeanProperties()

        then:
        properties.size() == 4

        def one = introspection.getRequiredProperty("one", String)
        one.isReadWrite()

        def two = introspection.getRequiredProperty("two", int.class)
        two.isReadOnly()

        def three = introspection.getRequiredProperty("three", String)
        three.isReadWrite()

        def four = introspection.getRequiredProperty("four", String)
        four.isReadWrite()

        when:'a field is set'
        def instance = introspection.instantiate(10)
        one.set(instance, "test")

        then:'the value is set'
        one.get(instance) == 'test'

        when:'a primitive is changed with copy constructor'
        instance = two.withValue(instance, 20)

        then:'the new value is reflected'
        two.get(instance) == 20

        when:
        four.set(instance, "test")

        then:
        four.get(instance) == "test"

        when:
        instance = four.withValue(instance, "test2")

        then:
        four.get(instance) == "test2"
    }

    void 'test field access only - public only'() {
        given:
        BeanIntrospection introspection = buildBeanIntrospection('fieldaccess.Test','''\
package fieldaccess;

import io.micronaut.core.annotation.*;


@Introspected(
    accessKind=Introspected.AccessKind.FIELD,
    visibility = Introspected.Visibility.PUBLIC
)
class Test {
    public String one; // read/write
    public final int two; // read-only
    String three; // package protected
    protected String four; // not included since protected
    private String five; // not included since private

    Test(int two) {
        this.two = two;
    }
}
''');
        when:
        def properties = introspection.getBeanProperties()

        then:
        properties.size() == 2

        def one = introspection.getRequiredProperty("one", String)
        one.isReadWrite()

        def two = introspection.getRequiredProperty("two", int.class)
        two.isReadOnly()

    }

    void 'test bean constructor'() {
        given:
        BeanIntrospection introspection = buildBeanIntrospection('beanctor.Test','''\
package beanctor;

@io.micronaut.core.annotation.Introspected(withPrefix="alter")
public class Test {

    private final String another;

    @com.fasterxml.jackson.annotation.JsonCreator
    Test(String another) {
        this.another = another;
    }

    public String getAnother() {
        return another;
    }
}
''')


        when:
        def constructor = introspection.getConstructor()
        def newInstance = constructor.instantiate("test")

        then:
        newInstance != null
        newInstance.another == "test"
        !introspection.getAnnotationMetadata().hasDeclaredAnnotation(JsonCreator)
        constructor.getAnnotationMetadata().hasDeclaredAnnotation(JsonCreator)
        !constructor.getAnnotationMetadata().hasDeclaredAnnotation(Introspected)
        !constructor.getAnnotationMetadata().hasAnnotation(Introspected)
        !constructor.getAnnotationMetadata().hasStereotype(Introspected)
        constructor.arguments.length == 1
        constructor.arguments[0].type == String
    }

    void "test generate bean method for introspected class"() {
        given:
        BeanIntrospection introspection = buildBeanIntrospection('test.MethodTest', '''
package test;

import io.micronaut.core.annotation.Introspected;
import io.micronaut.context.annotation.Executable;

@Introspected
public class MethodTest extends SuperType implements SomeInt {
    public boolean nonAnnotated() {
        return true;
    }

    @Executable
    public String invokeMe(String str) {
        return str;
    }

    @Executable
    int invokePrim(int i) {
        return i;
    }
}

class SuperType {
    @Executable
    String superMethod(String str) {
        return str;
    }

    @Executable
    public String invokeMe(String str) {
        return str;
    }
}

interface SomeInt {
    @Executable
    default boolean ok() {
        return true;
    }

    default String getName() {
        return "ok";
    }
}
''')
        when:
        def properties = introspection.getBeanProperties()
        Collection<BeanMethod> beanMethods = introspection.getBeanMethods()

        then:
        properties.size() == 1
        beanMethods*.name as Set == ['invokeMe', 'invokePrim', 'superMethod', 'ok'] as Set
        beanMethods.every({it.annotationMetadata.hasAnnotation(Executable)})
        beanMethods.every { it.declaringBean == introspection}

        when:

        def invokeMe = beanMethods.find { it.name == 'invokeMe' }
        def invokePrim = beanMethods.find { it.name == 'invokePrim' }
        def itfeMethod = beanMethods.find { it.name == 'ok' }
        def bean = introspection.instantiate()

        then:
        invokeMe instanceof ExecutableMethod
        invokeMe.invoke(bean, "test") == 'test'
        invokePrim.invoke(bean, 10) == 10
        itfeMethod.invoke(bean) == true
    }

    void "test generate bean method for introspected class with custom getter"() {
        given:
        BeanIntrospection introspection = buildBeanIntrospection('test.MethodTest', '''
package test;

import io.micronaut.core.annotation.Introspected;
import io.micronaut.context.annotation.Executable;

@Introspected
public class MethodTest extends SuperType implements SomeInt {
    public boolean nonAnnotated() {
        return true;
    }

    @Executable
    public String invokeMe(String str) {
        return str;
    }

    @Executable
    int invokePrim(int i) {
        return i;
    }
}

class SuperType {
    @Executable
    String superMethod(String str) {
        return str;
    }

    @Executable
    public String invokeMe(String str) {
        return str;
    }
}

@io.micronaut.core.annotation.AccessorsStyle(readPrefixes = "read")
interface SomeInt {
    @Executable
    default boolean ok() {
        return true;
    }

    default String readName() {
        return "ok";
    }
}
''')
        when:
        def properties = introspection.getBeanProperties()
        Collection<BeanMethod> beanMethods = introspection.getBeanMethods()

        then:
        properties.size() == 1
        beanMethods*.name as Set == ['invokeMe', 'invokePrim', 'superMethod', 'ok'] as Set
        beanMethods.every({it.annotationMetadata.hasAnnotation(Executable)})
        beanMethods.every { it.declaringBean == introspection}

        when:

        def invokeMe = beanMethods.find { it.name == 'invokeMe' }
        def invokePrim = beanMethods.find { it.name == 'invokePrim' }
        def itfeMethod = beanMethods.find { it.name == 'ok' }
        def bean = introspection.instantiate()

        then:
        invokeMe instanceof ExecutableMethod
        invokeMe.invoke(bean, "test") == 'test'
        invokePrim.invoke(bean, 10) == 10
        itfeMethod.invoke(bean) == true
    }

    void "test custom with prefix"() {
        given:
        BeanIntrospection introspection = buildBeanIntrospection('customwith.CopyMe','''\
package customwith;

import java.net.URL;

@io.micronaut.core.annotation.Introspected(withPrefix="alter")
public class CopyMe {

    private final String another;

    CopyMe(String another) {
        this.another = another;
    }

    public String getAnother() {
        return another;
    }

    public CopyMe alterAnother(String a) {
        return this.another == a ? this : new CopyMe(a.toUpperCase());
    }
}
''')


        when:
        def another = introspection.getRequiredProperty("another", String)
        def newInstance = introspection.instantiate("test")

        then:
        newInstance.another == "test"

        when:"An explicit with method is used"
        def result = another.withValue(newInstance, "changed")

        then:"It was invoked"
        !result.is(newInstance)
        result.another == 'CHANGED'
    }

    void "test copy constructor via mutate method"() {
        given:
        BeanIntrospection introspection = buildBeanIntrospection('test.CopyMe','''\
package test;

import java.net.URL;

@io.micronaut.core.annotation.Introspected
public class CopyMe {

    private URL url;
    private final String name;
    private final String another;

    CopyMe(String name, String another) {
        this.name = name;
        this.another = another;
    }

    public URL getUrl() {
        return url;
    }

    public void setUrl(URL url) {
        this.url = url;
    }

    public String getName() {
        return name;
    }

    public String getAnother() {
        return another;
    }

    public CopyMe withAnother(String a) {
        return this.another == a ? this : new CopyMe(this.name, a.toUpperCase());
    }
}
''')
        when:
        def copyMe = introspection.instantiate("Test", "Another")
        def expectUrl = new URL("http://test.com")
        copyMe.url = expectUrl

        then:
        copyMe.name == 'Test'
        copyMe.another == "Another"
        copyMe.url == expectUrl


        when:
        def property = introspection.getRequiredProperty("name", String)
        def another = introspection.getRequiredProperty("another", String)
        def newInstance = property.withValue(copyMe, "Changed")

        then:
        !newInstance.is(copyMe)
        newInstance.name == 'Changed'
        newInstance.url == expectUrl
        newInstance.another == "Another"

        when:"the instance is changed with the same value"
        def result = property.withValue(newInstance, "Changed")

        then:"The existing instance is returned"
        newInstance.is(result)

        when:"An explicit with method is used"
        result = another.withValue(newInstance, "changed")

        then:"It was invoked"
        !result.is(newInstance)
        result.another == 'CHANGED'
    }

    @Requires({ jvm.isJava14Compatible() })
    void "test secondary constructor for Java 14+ records"() {
        given:
        BeanIntrospection introspection = buildBeanIntrospection('test.Foo', '''
package test;

import io.micronaut.core.annotation.Creator;
import java.util.List;
import jakarta.validation.constraints.Min;

@io.micronaut.core.annotation.Introspected
public record Foo(int x, int y){
    public Foo(int x) {
        this(x, 20);
    }
    public Foo() {
        this(20, 20);
    }
}
''')
        when:
        def obj = introspection.instantiate(5, 10)

        then:
        obj.x() == 5
        obj.y() == 10
    }

    @Requires({ jvm.isJava14Compatible() })
    @Issue('https://github.com/micronaut-projects/micronaut-core/issues/8187')
    void "test secondary constructor for Java 14+ records with initializer"() {
        given:
        BeanIntrospection introspection = buildBeanIntrospection('test.Foo', '''
package test;

import io.micronaut.core.annotation.Creator;
import java.util.List;
import jakarta.validation.constraints.Min;

@io.micronaut.core.annotation.Introspected
public record Foo(int x, int y){
    public Foo {
        if (x < 0) {
            throw new IllegalArgumentException("Invalid argument");
        }
    }
    public Foo(int x) {
        this(x, 20);
    }
    public Foo() {
        this(20, 20);
    }
}
''')
        when:
        def obj = introspection.instantiate(5, 10)

        then:
        introspection.getConstructorArguments().length == 2
        obj.x() == 5
        obj.y() == 10
    }

    void "test serializing records respects json annotations"() {
        given:
        BeanIntrospection introspection = buildBeanIntrospection('json.test.Foo', '''
package json.test;

import io.micronaut.core.annotation.Creator;
import java.util.List;
import jakarta.validation.constraints.Min;
import com.fasterxml.jackson.annotation.JsonIgnore;
import com.fasterxml.jackson.annotation.JsonProperty;

@io.micronaut.core.annotation.Introspected
public record Foo(@JsonProperty("other") String name, @JsonIgnore int y) {
}
''')
        when:
        def obj = introspection.instantiate("test", 10)
        def result = ApplicationContext.run('bean.introspection.test':'true').withCloseable {
            it.getBean(StaticBeanIntrospectionModule).introspectionMap[introspection.beanType] = introspection
            it.getBean(ObjectMapper).writeValueAsString(obj)
        }
        then:
        result == '{"other":"test"}'
    }

    @Requires({ jvm.isJava14Compatible() })
    void "test secondary constructor with @Creator for Java 14+ records"() {
        given:
        BeanIntrospection introspection = buildBeanIntrospection('test.Foo', '''
package test;

import io.micronaut.core.annotation.Creator;
import java.util.List;
import jakarta.validation.constraints.Min;

@io.micronaut.core.annotation.Introspected
public record Foo(int x, int y){
    @Creator
    public Foo(int x) {
        this(x, 20);
    }
    public Foo() {
        this(20, 20);
    }
}
''')
        when:
        def obj = introspection.instantiate(5)

        then:
        obj.x() == 5
        obj.y() == 20
    }

    @Requires({ jvm.isJava14Compatible() })
    void "test annotations on generic type arguments for Java 14+ records"() {
        given:
        BeanIntrospection introspection = buildBeanIntrospection('test.Foo', '''
package test;

import io.micronaut.core.annotation.Creator;
import java.util.List;
import jakarta.validation.constraints.Min;

@io.micronaut.core.annotation.Introspected
public record Foo(List<@Min(10) Long> value){
}
''')
        when:
        BeanProperty<?, ?> property = introspection.getRequiredProperty("value", List)
        def genericTypeArg = property.asArgument().getTypeParameters()[0]

        then:
        property != null
        genericTypeArg.annotationMetadata.hasStereotype(Constraint)
        genericTypeArg.annotationMetadata.hasAnnotation(Min)
        genericTypeArg.annotationMetadata.intValue(Min).getAsInt() == 10
    }

    @Requires({ jvm.isJava11Compatible() })
    void 'test annotations on generic type arguments'() {
        given:
        BeanIntrospection introspection = buildBeanIntrospection('test.Foo', '''
package test;

import io.micronaut.core.annotation.Creator;
import java.util.List;
import jakarta.validation.constraints.Min;
import java.lang.annotation.*;
import static java.lang.annotation.RetentionPolicy.RUNTIME;
import static java.lang.annotation.ElementType.*;

@io.micronaut.core.annotation.Introspected
public class Foo {
    private List<@Min(10) @SomeAnn Long> value;

    public List<Long> getValue() {
        return value;
    }

    public void setValue(List<Long> value) {
        this.value = value;
    }
}

@Documented
@Retention(RUNTIME)
@Target({ METHOD, FIELD, ANNOTATION_TYPE, CONSTRUCTOR, PARAMETER, TYPE_USE })
@interface SomeAnn {

}
''')
        when:
        BeanProperty<?, ?> property = introspection.getRequiredProperty("value", List)
        def genericTypeArg = property.asArgument().getTypeParameters()[0]

        then:
        property != null
        genericTypeArg.annotationMetadata.hasAnnotation(Min)
        genericTypeArg.annotationMetadata.intValue(Min).getAsInt() == 10
    }

    @IgnoreIf({ !jvm.isJava14Compatible() })
    void "test bean introspection on a Java 14+ record"() {
        given:
        BeanIntrospection introspection = buildBeanIntrospection('test.Foo', '''
package test;

import io.micronaut.core.annotation.Creator;

@io.micronaut.core.annotation.Introspected
public record Foo(@jakarta.validation.constraints.NotBlank String name, int age){
}
''')
        when:
        def test = introspection.instantiate("test", 20)
        def property = introspection.getRequiredProperty("name", String)
        def argument = introspection.getConstructorArguments()[0]

        then:
        argument.name == 'name'
        argument.getAnnotationMetadata().hasStereotype(Constraint)
        argument.getAnnotationMetadata().hasAnnotation(NotBlank)
        test.name == 'test'
        test.name() == 'test'
        introspection.propertyNames.length == 2
        introspection.propertyNames == ['name', 'age'] as String[]
        property.hasAnnotation(NotBlank)
        property.isReadOnly()
        property.hasSetterOrConstructorArgument()
        property.name == 'name'
        property.get(test) == 'test'

        when:"a mutation is applied"
        def newTest = property.withValue(test, "Changed")

        then:"a new instance is returned"
        !newTest.is(test)
        newTest.name() == 'Changed'
        newTest.age() == 20
    }

    void "test create bean introspection for external inner class"() {
        given:
        ApplicationContext applicationContext = buildContext('test.Foo', '''
package test;

import io.micronaut.core.annotation.*;
import jakarta.validation.constraints.*;
import java.util.*;
import io.micronaut.inject.visitor.beans.*;

@Introspected(classes=OuterBean.InnerBean.class)
class Test {}
''')

        when:"the reference is loaded"
        def clazz = applicationContext.classLoader.loadClass('test.$Test$IntrospectionRef0')
        BeanIntrospectionReference reference = clazz.newInstance()

        then:"The reference is valid"
        reference != null
        reference.getBeanType() == OuterBean.InnerBean.class

        when:
        BeanIntrospection i = reference.load()

        then:
        i.propertyNames.length == 1
        i.propertyNames[0] == 'name'

        when:
        def o = i.instantiate()

        then:
        def e = thrown(InstantiationException)
        e.message == 'No default constructor exists'

        cleanup:
        applicationContext.close()
    }

    void "test create bean introspection for interface"() {
        given:
        def context = buildContext('itfcetest.MyInterface','''
package itfcetest;

import com.fasterxml.jackson.annotation.JsonClassDescription;
import io.micronaut.core.annotation.Introspected;
import io.micronaut.context.annotation.Executable;

@Introspected(classes = MyInterface.class)
class Test {}

@JsonClassDescription
public interface MyInterface {
    String getName();
    @Executable
    default String name() {
        return getName();
    }
}

class MyImpl implements MyInterface {
    @Override public String getName() {
        return "ok";
    }
}
''')
        when:"the reference is loaded"
        def clazz = context.classLoader.loadClass('itfcetest.$Test$IntrospectionRef0')
        BeanIntrospectionReference reference = clazz.newInstance()
        BeanIntrospection introspection = reference.load()

        then:
        introspection.getBeanType().isInterface()
        introspection.beanProperties.size() == 1
        introspection.beanMethods.size() == 1
        introspection.hasAnnotation(JsonClassDescription)
    }

    void "test create bean introspection for interface - only methods"() {
        given:
        def context = buildContext('itfcetest.MyInterface','''
package itfcetest;

import io.micronaut.core.annotation.Introspected;
import io.micronaut.context.annotation.Executable;

@Introspected(classes = MyInterface.class)
class Test {}

public interface MyInterface {
    @Executable
    String name();
}

class MyImpl implements MyInterface {
    @Override public String name() {
        return "ok";
    }
}
''')
        when:"the reference is loaded"
        def clazz = context.classLoader.loadClass('itfcetest.$Test$IntrospectionRef0')
        BeanIntrospectionReference reference = clazz.newInstance()
        BeanIntrospection introspection = reference.load()

        then:
        introspection.getBeanType().isInterface()
        introspection.beanProperties.size() == 0
        introspection.beanMethods.size() == 1
    }

    void "test create bean introspection for external inner interface"() {
        given:
        ApplicationContext applicationContext = buildContext('test.Foo', '''
package test;

import io.micronaut.core.annotation.*;
import jakarta.validation.constraints.*;
import java.util.*;
import io.micronaut.inject.visitor.beans.*;

@Introspected(classes=OuterBean.InnerInterface.class)
class Test {}
''')

        when:"the reference is loaded"
        def clazz = applicationContext.classLoader.loadClass('test.$Test$IntrospectionRef0')
        BeanIntrospectionReference reference = clazz.newInstance()

        then:"The reference is valid"
        reference != null
        reference.getBeanType() == OuterBean.InnerInterface.class

        when:
        BeanIntrospection i = reference.load()

        then:
        i.propertyNames.length == 1
        i.propertyNames[0] == 'name'

        when:
        def o = i.instantiate()

        then:
        def e = thrown(InstantiationException)
        e.message == 'No default constructor exists'

        cleanup:
        applicationContext.close()
    }

    void "test introspection class member configuration works 2"() {
        when:
            BeanIntrospection introspection = BeanIntrospection.getIntrospection(ValuesEntity)

        then:
            noExceptionThrown()
            introspection != null
    }

    void "test bean introspection with property of generic interface"() {
        given:
        BeanIntrospection introspection = buildBeanIntrospection('test.Foo', '''
package test;

@io.micronaut.core.annotation.Introspected
class Foo implements GenBase<String> {
    public String getName() {
        return "test";
    }
}

interface GenBase<T> {
    T getName();
}
''')
        when:
        def test = introspection.instantiate()
        def property = introspection.getRequiredProperty("name", String)

        then:
        introspection.beanProperties.first().type == String
        property.get(test) == 'test'
        !property.hasSetterOrConstructorArgument()

        when:
        property.withValue(test, 'try change')

        then:
        def e = thrown(UnsupportedOperationException)
        e.message =='Cannot mutate property [name] that is not mutable via a setter method, field or constructor argument for type: test.Foo'
    }

    void "test bean introspection with property of generic superclass"() {
        given:
        BeanIntrospection introspection = buildBeanIntrospection('test.Foo', '''
package test;

@io.micronaut.core.annotation.Introspected
class Foo extends GenBase<String> {
    public String getName() {
        return "test";
    }
}

abstract class GenBase<T> {
    abstract T getName();

    public T getOther() {
        return (T) "other";
    }
}
''')
        when:
        def test = introspection.instantiate()

        def beanProperties = introspection.beanProperties.toList()
        then:
        beanProperties[0].type == String
        beanProperties[1].type == String
        introspection.getRequiredProperty("name", String)
                .get(test) == 'test'
        introspection.getRequiredProperty("other", String)
                .get(test) == 'other'
    }

    void "test bean introspection with argument of generic interface"() {
        given:
        BeanIntrospection introspection = buildBeanIntrospection('test.Foo', '''
package test;

@io.micronaut.core.annotation.Introspected
class Foo implements GenBase<Long> {

    private Long value;

    public Long getValue() {
        return value;
    }

    public void setValue(Long value) {
        this.value = value;
    }
}

interface GenBase<T> {
    T getValue();

    void setValue(T t);
}
''')
        when:
        def test = introspection.instantiate()
        BeanProperty bp = introspection.getRequiredProperty("value", Long)
        bp.set(test, 5L)

        then:
        bp.get(test) == 5L

        when:
        def returnedBean = bp.withValue(test, 10L)

        then:
        returnedBean.is(test)
        bp.get(test) == 10L
    }

    void "test bean introspection with property with static creator method on interface"() {
        given:
        BeanIntrospection introspection = buildBeanIntrospection('test.Foo', '''
package test;

import io.micronaut.core.annotation.Creator;

@io.micronaut.core.annotation.Introspected
interface Foo {
    String getName();

    @Creator
    static Foo create(String name) {
        return () -> name;
    }
}

''')
        when:
        def test = introspection.instantiate("test")

        then:
        introspection.constructorArguments.length == 1
        introspection.getRequiredProperty("name", String)
                .get(test) == 'test'
    }

    void "test bean introspection with property with static creator method on interface with generic type arguments"() {
        given:
        BeanIntrospection introspection = buildBeanIntrospection('test.Foo', '''
package test;

import io.micronaut.core.annotation.Creator;

@io.micronaut.core.annotation.Introspected
interface Foo<T> {
    String getName();

    @Creator
    static <T1> Foo<T1> create(String name) {
        return () -> name;
    }
}

''')
        when:
        def test = introspection.instantiate("test")

        then:
        introspection.constructorArguments.length == 1
        introspection.getRequiredProperty("name", String)
                .get(test) == 'test'
    }

    void "test bean introspection with property from default interface method"() {
        given:
        BeanIntrospection introspection = buildBeanIntrospection('test.Test', '''
package test;

@io.micronaut.core.annotation.Introspected
class Test implements Foo {

}

interface Foo {
    default String getBar() {
        return "good";
    }
}

''')
        when:
        def test = introspection.instantiate()

        then:
        introspection.getRequiredProperty("bar", String)
                     .get(test) == 'good'
    }

    void "test generate bean introspection for @ConfigurationProperties interface"() {
        BeanIntrospection introspection = buildBeanIntrospection('test.ValidatedConfig','''\
package test;

import io.micronaut.context.annotation.ConfigurationProperties;

import jakarta.validation.constraints.NotNull;
import jakarta.validation.constraints.NotBlank;
import java.net.URL;

@ConfigurationProperties("foo.bar")
public interface ValidatedConfig {

    @NotNull
    URL getUrl();

}


''')
        expect:
        introspection != null
        introspection.getProperty("url")
    }

    void "test generate bean introspection for @ConfigurationProperties interface with custom getter"() {
        BeanIntrospection introspection = buildBeanIntrospection('test.ValidatedConfig', '''\
package test;

import io.micronaut.context.annotation.ConfigurationProperties;import io.micronaut.core.annotation.AccessorsStyle;

import jakarta.validation.constraints.NotNull;
import jakarta.validation.constraints.NotBlank;
import java.net.URL;

@ConfigurationProperties("foo.bar")
@AccessorsStyle(readPrefixes = {"read"})
public interface ValidatedConfig {

    @NotNull
    URL readUrl();

}


''')
        expect:
        introspection != null
        introspection.getProperty("url")
    }

    void "test generate bean introspection for interface"() {
        when:
        BeanIntrospection introspection = buildBeanIntrospection('test.Test','''\
package test;

@io.micronaut.core.annotation.Introspected
interface Test extends io.micronaut.core.naming.Named {
    void setName(String name);
}
''')
        then:
        introspection != null
        introspection.propertyNames.length == 1
        introspection.propertyNames[0] == 'name'

        when:
        introspection.instantiate()

        then:
        def e = thrown(InstantiationException)
        e.message == 'No default constructor exists'

        when:
        def property = introspection.getRequiredProperty("name", String)
        String setNameValue
        def named = [getName:{-> "test"}, setName:{String n -> setNameValue= n }].asType(introspection.beanType)

        property.set(named, "test")

        then:
        property.get(named) == 'test'
        setNameValue == 'test'

    }

    void "test compiled introspection for interface"() {
        when:
        def introspection = BeanIntrospection.getIntrospection(TestNamed.class)
        def property = introspection.getRequiredProperty("name", String)
        String setNameValue
        def named = [getName:{-> "test"}, setName:{String n -> setNameValue= n }].asType(introspection.beanType)

        then:
        property.get(named) == 'test'

    }

    void "test generate bean introspection for @ConfigurationProperties with validation rules on getters"() {
        BeanIntrospection introspection = buildBeanIntrospection('test.ValidatedConfig','''\
package test;

import io.micronaut.context.annotation.ConfigurationProperties;

import jakarta.validation.constraints.NotNull;
import jakarta.validation.constraints.NotBlank;
import java.net.URL;

@ConfigurationProperties("foo.bar")
public class ValidatedConfig {

    private URL url;
    private String name;

    @NotNull
    public URL getUrl() {
        return url;
    }

    public void setUrl(URL url) {
        this.url = url;
    }

    @NotBlank
    public String getName() {
        return name;
    }

    public void setName(String name) {
        this.name = name;
    }
}


''')
        expect:
        introspection != null
        introspection.getProperty("url")
        introspection.getProperty("name")
    }

    void "test generate bean introspection for @ConfigurationProperties with validation rules on getters with custom getters and setters"() {
        BeanIntrospection introspection = buildBeanIntrospection('test.ValidatedConfig', '''\
package test;

import io.micronaut.context.annotation.ConfigurationProperties;
import io.micronaut.core.annotation.AccessorsStyle;

import jakarta.validation.constraints.NotNull;
import jakarta.validation.constraints.NotBlank;
import java.net.URL;

@ConfigurationProperties("foo.bar")
@AccessorsStyle(readPrefixes = "read", writePrefixes = "with")
public class ValidatedConfig {

    private URL url;
    private String name;

    @NotNull
    public URL readUrl() {
        return url;
    }

    public void withUrl(URL url) {
        this.url = url;
    }

    @NotBlank
    public String readName() {
        return name;
    }

    public void withName(String name) {
        this.name = name;
    }
}
''')
        expect:
        introspection != null
        introspection.getProperty("url")
        introspection.getProperty("name")
    }

    void "test generate bean introspection for @ConfigurationProperties with validation rules on getters and custom getter"() {
        BeanIntrospection introspection = buildBeanIntrospection('test.ValidatedConfig','''\
package test;

import io.micronaut.context.annotation.ConfigurationProperties;

import jakarta.validation.constraints.NotNull;
import jakarta.validation.constraints.NotBlank;
import java.net.URL;

@ConfigurationProperties("foo.bar")
@io.micronaut.core.annotation.AccessorsStyle(readPrefixes = "read", writePrefixes = "with")
public class ValidatedConfig {

    private URL url;
    private String name;

    @NotNull
    public URL readUrl() {
        return url;
    }

    public void withUrl(URL url) {
        this.url = url;
    }

    @NotBlank
    public String readName() {
        return name;
    }

    public void withName(String name) {
        this.name = name;
    }
}
''')
        expect:
        introspection != null
        introspection.getProperty("url")
        introspection.getProperty("name")
    }

    void "test generate bean introspection for @ConfigurationProperties with validation rules on getters with inner class"() {
        BeanIntrospection introspection = buildBeanIntrospection('test.ValidatedConfig','''\
package test;

import io.micronaut.context.annotation.ConfigurationProperties;

import jakarta.validation.constraints.NotNull;
import jakarta.validation.constraints.NotBlank;
import java.net.URL;

@ConfigurationProperties("foo.bar")
public class ValidatedConfig {

    private URL url;

    @NotNull
    public URL getUrl() {
        return url;
    }

    public void setUrl(URL url) {
        this.url = url;
    }

    public static class Inner {

    }

}
''')
        expect:
        introspection != null
    }

    void "test generate bean introspection for @ConfigurationProperties with validation rules on getters with inner class and custom getter"() {
        BeanIntrospection introspection = buildBeanIntrospection('test.ValidatedConfig','''\
package test;

import io.micronaut.context.annotation.ConfigurationProperties;

import jakarta.validation.constraints.NotNull;
import jakarta.validation.constraints.NotBlank;
import java.net.URL;

@ConfigurationProperties("foo.bar")
@io.micronaut.core.annotation.AccessorsStyle(readPrefixes = "read")
public class ValidatedConfig {

    private URL url;

    @NotNull
    public URL readUrl() {
        return url;
    }

    public void setUrl(URL url) {
        this.url = url;
    }

    public static class Inner {
    }
}
''')
        expect:
        introspection != null
    }

    void "test generate bean introspection for inner @ConfigurationProperties"() {
        BeanIntrospection introspection = buildBeanIntrospection('test.ValidatedConfig$Another','''\
package test;

import io.micronaut.context.annotation.ConfigurationProperties;

import jakarta.validation.constraints.NotNull;
import jakarta.validation.constraints.NotBlank;
import java.net.URL;

@ConfigurationProperties("foo.bar")
class ValidatedConfig {

    private URL url;

    @NotNull
    public URL getUrl() {
        return url;
    }

    public void setUrl(URL url) {
        this.url = url;
    }

    public static class Inner {

    }

    @ConfigurationProperties("another")
    static class Another {

        private URL url;

        @NotNull
        public URL getUrl() {
            return url;
        }

        public void setUrl(URL url) {
            this.url = url;
        }
    }
}
''')
        expect:
        introspection != null
        introspection.getProperty("url")
    }

    void "test generate bean introspection for inner @ConfigurationProperties with custom getter"() {
        BeanIntrospection introspection = buildBeanIntrospection('test.ValidatedConfig$Another', '''\
package test;

import io.micronaut.context.annotation.ConfigurationProperties;
import io.micronaut.core.annotation.AccessorsStyle;

import jakarta.validation.constraints.NotNull;
import jakarta.validation.constraints.NotBlank;
import java.net.URL;

@ConfigurationProperties("foo.bar")
@AccessorsStyle(readPrefixes = "read")
class ValidatedConfig {

    private URL url;

    @NotNull
    public URL readUrl() {
        return url;
    }

    public void setUrl(URL url) {
        this.url = url;
    }

    public static class Inner {
    }

    @ConfigurationProperties("another")
    @AccessorsStyle(readPrefixes = "read")
    static class Another {

        private URL url;

        @NotNull
        public URL readUrl() {
            return url;
        }

        public void setUrl(URL url) {
            this.url = url;
        }
    }
}
''')
        expect:
        introspection != null
        introspection.getProperty("url")
    }

    void "test generate bean introspection for @ConfigurationProperties with validation rules on fields"() {
        BeanIntrospection introspection = buildBeanIntrospection('test.ValidatedConfig','''\
package test;

import io.micronaut.context.annotation.ConfigurationProperties;

import jakarta.validation.constraints.NotNull;
import jakarta.validation.constraints.NotBlank;
import java.net.URL;

@ConfigurationProperties("foo.bar")
public class ValidatedConfig {

    @NotNull
    URL url;

    @NotBlank
    protected String name;

    public URL getUrl() {
        return url;
    }

    public void setUrl(URL url) {
        this.url = url;
    }

    public String getName() {
        return name;
    }

    public void setName(String name) {
        this.name = name;
    }
}


''')
        expect:
        introspection != null
        !introspection.getIndexedProperties(Constraint.class).isEmpty()
        introspection.getIndexedProperties(Constraint.class).size() == 2
    }

    void "test generate bean introspection for @ConfigurationProperties with validation rules on fields and custom getter"() {
        BeanIntrospection introspection = buildBeanIntrospection('test.ValidatedConfig', '''\
package test;

import io.micronaut.context.annotation.ConfigurationProperties;import io.micronaut.core.annotation.AccessorsStyle;

import jakarta.validation.constraints.NotNull;
import jakarta.validation.constraints.NotBlank;
import java.net.URL;

@ConfigurationProperties("foo.bar")
@AccessorsStyle(readPrefixes = "read")
public class ValidatedConfig {

    @NotNull
    URL url;

    @NotBlank
    protected String name;

    public URL readUrl() {
        return url;
    }

    public void setUrl(URL url) {
        this.url = url;
    }

    public String readName() {
        return name;
    }

    public void setName(String name) {
        this.name = name;
    }
}


''')

        expect:
        introspection != null
        !introspection.getIndexedProperties(Constraint.class).isEmpty()
        introspection.getIndexedProperties(Constraint.class).size() == 2
    }

    void "test generate bean introspection for @ConfigurationProperties with validation rules"() {
        BeanIntrospection introspection = buildBeanIntrospection('test.MyConfig','''\
package test;

import io.micronaut.context.annotation.*;
import java.time.Duration;

@ConfigurationProperties("foo.bar")
class MyConfig {
    private String host;
    private int serverPort;

    @ConfigurationInject
    MyConfig(@jakarta.validation.constraints.NotBlank String host, int serverPort) {
        this.host = host;
        this.serverPort = serverPort;
    }

    public String getHost() {
        return host;
    }

    public int getServerPort() {
        return serverPort;
    }
}

''')
        expect:
        introspection != null
    }

    void "test generate bean introspection for @ConfigurationProperties with validation rules with custom getter"() {
        BeanIntrospection introspection = buildBeanIntrospection('test.MyConfig', '''\
package test;

import io.micronaut.context.annotation.*;import io.micronaut.core.annotation.AccessorsStyle;
import java.time.Duration;

@ConfigurationProperties("foo.bar")
@AccessorsStyle(readPrefixes = "read")
class MyConfig {
    private String host;
    private int serverPort;

    @ConfigurationInject
    MyConfig(@jakarta.validation.constraints.NotBlank String host, int serverPort) {
        this.host = host;
        this.serverPort = serverPort;
    }

    public String readHost() {
        return host;
    }

    public int readServerPort() {
        return serverPort;
    }
}

''')

        expect:
        introspection != null
        introspection.getProperty("host")
        introspection.getProperty("serverPort")
    }

    @Issue('https://github.com/micronaut-projects/micronaut-core/issues/2059')
    void "test annotation metadata doesn't cause stackoverflow"() {
        BeanIntrospection introspection = buildBeanIntrospection('test.Test','''\
package test;

import io.micronaut.core.annotation.*;

@Introspected
public class Test {
    int num;
    String str;

    @Creator
    public <T extends Enum<T>> Test(int num, String str, Class<T> enumClass) {
        this(num, str + enumClass.getName());
    }

    public <T extends Enum<T>> Test(int num, String str) {
        this.num = num;
        this.str = str;
    }
}


''')
        expect:
        introspection != null
    }

    void "test annotation metadata present on deep type parameters"() {
        BeanIntrospection introspection = buildBeanIntrospection('test.Test','''\
package test;
import io.micronaut.core.annotation.*;
import jakarta.validation.constraints.*;
import java.util.List;
import java.util.Set;

@Introspected
public class Test {
    List<@Size(min=1, max=2) List<@NotEmpty List<@NotNull String>>> deepList;
    List<List<List<List<List<List<String>>>>>> deepList2;

    Test(List<List<List<String>>> deepList) { this.deepList = deepList; }
    List<List<List<String>>> getDeepList() { return deepList; }
    List<List<List<List<List<List<String>>>>>> getDeepList2() { return deepList2; }
}
''')
        expect:
        introspection != null
        def property = introspection.getProperty("deepList").get().asArgument()
        property.getTypeParameters().length == 1
        def param1 = property.getTypeParameters()[0]
        param1.getTypeParameters().length == 1
        def param2 = param1.getTypeParameters()[0]
        param2.getTypeParameters().length == 1
        def param3 = param2.getTypeParameters()[0]

        property.getAnnotationMetadata().getAnnotationNames().size() == 0
        param1.getAnnotationMetadata().getAnnotationNames().size() == 1
        param1.getAnnotationMetadata().getAnnotationNames().asList() == ['jakarta.validation.constraints.Size$List']
        param2.getAnnotationMetadata().getAnnotationNames().size() == 1
        param2.getAnnotationMetadata().getAnnotationNames().asList() == ['jakarta.validation.constraints.NotEmpty$List']
        param3.getAnnotationMetadata().getAnnotationNames().size() == 1
        param3.getAnnotationMetadata().getAnnotationNames().asList() == ['jakarta.validation.constraints.NotNull$List']
    }

    @Issue('https://github.com/micronaut-projects/micronaut-core/issues/2083')
    void "test class references in constructor arguments"() {
        given:
        BeanIntrospection introspection = buildBeanIntrospection('test.Test','''\
package test;
import com.fasterxml.jackson.databind.annotation.JsonSerialize;
import com.fasterxml.jackson.databind.ser.std.BooleanSerializer;

@io.micronaut.core.annotation.Introspected
class Test {
    private String test;
    Test(@JsonSerialize(using=BooleanSerializer.class) String test) {
        this.test = test;
    }
    public String getTest() {
        return test;
    }
}


''')
        expect:
        introspection != null
    }

    @Issue("https://github.com/micronaut-projects/micronaut-core/issues/1645")
    void "test recursive generics 2"() {
        given:
        BeanIntrospection introspection = buildBeanIntrospection('test.Test','''\
package test;

@io.micronaut.core.annotation.Introspected
class Test<T extends B> {
    private T child;
    public T getChild() {
        return child;
    }
}
class B<T extends Test> {}

''')
        expect:
        introspection != null
    }

    @Issue('https://github.com/micronaut-projects/micronaut-core/issues/1607')
    void "test recursive generics"() {
        given:
        BeanIntrospection introspection = buildBeanIntrospection('test.Test','''\
package test;

import io.micronaut.inject.visitor.beans.RecursiveGenerics;

@io.micronaut.core.annotation.Introspected
class Test extends RecursiveGenerics<Test> {

}
''')
        expect:
        introspection != null
    }

    void "test build introspection"() {
        given:
        def context = buildContext('test.Address', '''
package test;

import jakarta.validation.constraints.*;


@io.micronaut.core.annotation.Introspected
class Address {
    @NotBlank(groups = GroupOne.class)
    @NotBlank(groups = GroupThree.class, message = "different message")
    @Size(min = 5, max = 20, groups = GroupTwo.class)
    private String street;

    public String getStreet() {
        return this.street;
    }
}

interface GroupOne {}
interface GroupTwo {}
interface GroupThree {}
''')
        def clazz = context.classLoader.loadClass('test.$Address$IntrospectionRef')
        BeanIntrospectionReference reference = clazz.newInstance()


        expect:
        reference != null
        reference.load()
    }

    void "test multiple constructors with primary constructor marked as @Creator"() {
        given:
        ApplicationContext context = buildContext('test.Book', '''
package test;

@io.micronaut.core.annotation.Introspected
class Book {

    private String title;
    private String author;

    public Book(String title, String author) {
        this.title = title;
        this.author = author;
    }

    @io.micronaut.core.annotation.Creator
    public Book(String title) {
        this.title = title;
    }

    public String getTitle() {
        return title;
    }

    void setTitle(String title) {
        this.title = title;
    }

    String getAuthor() {
        return author;
    }

    void setAuthor(String author) {
        this.author = author;
    }
}
''')
        Class<?> clazz = context.classLoader.loadClass('test.$Book$IntrospectionRef')
        BeanIntrospectionReference reference = (BeanIntrospectionReference) clazz.newInstance()

        expect:
        reference != null

        when:
        BeanIntrospection introspection = reference.load()

        then:
        introspection != null
        introspection.hasAnnotation(Introspected)
        introspection.propertyNames.length == 2 // Author also passes the rules to be a property, but only write only

        when:
        introspection.instantiate()

        then:
        thrown(InstantiationException)

        when: "update introspectionMap"
        BeanIntrospector introspector = BeanIntrospector.SHARED
        Field introspectionMapField = introspector.getClass().getDeclaredField("introspectionMap")
        introspectionMapField.setAccessible(true)
        introspectionMapField.set(introspector, new HashMap<String, BeanIntrospectionReference<Object>>());
        Map map = (Map) introspectionMapField.get(introspector)
        map.put(reference.getName(), reference)

        and:
        def book = InstantiationUtils.tryInstantiate(introspection.getBeanType(), ["title": "The Stand"], ConversionContext.of(Argument.of(introspection.beanType)))
        def prop = introspection.getRequiredProperty("title", String)

        then:
        prop.get(book.get()) == "The Stand"

        cleanup:
        introspectionMapField.set(introspector, null)
        context?.close()
    }

    void "test default constructor "() {
        given:
        ApplicationContext context = buildContext('test.Book', '''
package test;

@io.micronaut.core.annotation.Introspected
class Book {

    private String title;

    public Book() {
    }

    public String getTitle() {
        return title;
    }

    public void setTitle(String title) {
        this.title = title;
    }
}
''')
        Class<?> clazz = context.classLoader.loadClass('test.$Book$IntrospectionRef')
        BeanIntrospectionReference reference = (BeanIntrospectionReference) clazz.newInstance()

        expect:
        reference != null

        when:
        BeanIntrospection introspection = reference.load()

        then:
        introspection != null
        introspection.hasAnnotation(Introspected)
        introspection.propertyNames.length == 1

        when: "update introspectionMap"
        BeanIntrospector introspector = BeanIntrospector.SHARED
        Field introspectionMapField = introspector.getClass().getDeclaredField("introspectionMap")
        introspectionMapField.setAccessible(true)
        introspectionMapField.set(introspector, new HashMap<String, BeanIntrospectionReference<Object>>());
        Map map = (Map) introspectionMapField.get(introspector)
        map.put(reference.getName(), reference)

        and:
        def book = InstantiationUtils.tryInstantiate(introspection.getBeanType(), ["title": "The Stand"], ConversionContext.of(Argument.of(introspection.beanType)))
        def prop = introspection.getRequiredProperty("title", String)

        then:
        prop.get(book.get()) == null

        cleanup:
        introspectionMapField.set(introspector, null)
        context?.close()
    }

    void "test multiple constructors with @JsonCreator"() {
        given:
        ApplicationContext context = buildContext('test.Test', '''
package test;

import io.micronaut.core.annotation.*;
import jakarta.validation.constraints.*;
import java.util.*;
import com.fasterxml.jackson.annotation.*;

@Introspected
class Test {
    private String name;
    private int age;

    @JsonCreator
    Test(@JsonProperty("name") String name) {
        this.name = name;
    }

    Test(int age) {
        this.age = age;
    }

    public int getAge() {
        return age;
    }
    public void setAge(int age) {
        this.age = age;
    }

    public String getName() {
        return this.name;
    }
    public Test setName(String n) {
        this.name = n;
        return this;
    }
}

''')

        when:"the reference is loaded"
        def clazz = context.classLoader.loadClass('test.$Test$IntrospectionRef')
        BeanIntrospectionReference reference = clazz.newInstance()

        then:"The reference is valid"
        reference != null
        reference.getAnnotationMetadata().hasAnnotation(Introspected)
        reference.isPresent()
        reference.beanType.name == 'test.Test'

        when:"the introspection is loaded"
        BeanIntrospection introspection = reference.load()

        then:"The introspection is valid"
        introspection != null
        introspection.hasAnnotation(Introspected)
        introspection.propertyNames.length == 2

        when:
        def test = introspection.instantiate("Fred")
        def prop = introspection.getRequiredProperty("name", String)

        then:
        prop.get(test) == 'Fred'

        cleanup:
        context?.close()
    }

    void "test write bean introspection with builder style properties"() {
        given:
        ApplicationContext context = buildContext('test.Test', '''
package test;

import io.micronaut.core.annotation.*;
import jakarta.validation.constraints.*;
import java.util.*;

@Introspected
class Test {
    private String name;
    public String getName() {
        return this.name;
    }
    public Test setName(String n) {
        this.name = n;
        return this;
    }
}

''')

        when:"the reference is loaded"
        def clazz = context.classLoader.loadClass('test.$Test$IntrospectionRef')
        BeanIntrospectionReference reference = clazz.newInstance()

        then:"The reference is valid"
        reference != null
        reference.getAnnotationMetadata().hasAnnotation(Introspected)
        reference.isPresent()
        reference.beanType.name == 'test.Test'

        when:"the introspection is loaded"
        BeanIntrospection introspection = reference.load()

        then:"The introspection is valid"
        introspection != null
        introspection.hasAnnotation(Introspected)
        introspection.propertyNames.length == 1

        when:
        def test = introspection.instantiate()
        def prop = introspection.getRequiredProperty("name", String)
        prop.set(test, "Foo")

        then:
        prop.get(test) == 'Foo'

        cleanup:
        context?.close()
    }

    void "test write bean introspection with builder style properties with custom getters and setters"() {
        given:
        ApplicationContext context = buildContext('test.Test', '''
package test;

import io.micronaut.core.annotation.*;

@Introspected
@AccessorsStyle(readPrefixes = "read", writePrefixes = "with")
class Test {
    private String name;
    public String readName() {
        return this.name;
    }
    public Test withName(String n) {
        this.name = n;
        return this;
    }
}
''')

        when:"the reference is loaded"
        def clazz = context.classLoader.loadClass('test.$Test$IntrospectionRef')
        BeanIntrospectionReference reference = clazz.newInstance()

        then:"The reference is valid"
        reference != null
        reference.getAnnotationMetadata().hasAnnotation(Introspected)
        reference.isPresent()
        reference.beanType.name == 'test.Test'

        when:"the introspection is loaded"
        BeanIntrospection introspection = reference.load()

        then:"The introspection is valid"
        introspection != null
        introspection.hasAnnotation(Introspected)
        introspection.propertyNames.length == 1

        when:
        def test = introspection.instantiate()
        def prop = introspection.getRequiredProperty("name", String)
        prop.set(test, "Foo")

        then:
        prop.get(test) == 'Foo'

        cleanup:
        context?.close()
    }

    void "test write bean introspection with inner classes"() {
        given:
        ApplicationContext context = buildContext('test.Test', '''
package test;

import io.micronaut.core.annotation.*;
import jakarta.validation.constraints.*;
import java.util.*;

@Introspected
class Test {
    private Status status;

    public void setStatus(Status status) {
        this.status = status;
    }

    public Status getStatus() {
        return this.status;
    }

    public enum Status {
        UP, DOWN
    }
}

''')

        when:"the reference is loaded"
        def clazz = context.classLoader.loadClass('test.$Test$IntrospectionRef')
        BeanIntrospectionReference reference = clazz.newInstance()

        then:"The reference is valid"
        reference != null
        reference.getAnnotationMetadata().hasAnnotation(Introspected)
        reference.isPresent()
        reference.beanType.name == 'test.Test'

        when:"the introspection is loaded"
        BeanIntrospection introspection = reference.load()

        then:"The introspection is valid"
        introspection != null
        introspection.hasAnnotation(Introspected)
        introspection.propertyNames.length == 1

        cleanup:
        context?.close()
    }

    void "test bean introspection with constructor"() {
        given:
        ApplicationContext context = buildContext('test.Test', '''
package test;

import io.micronaut.core.annotation.*;
import jakarta.validation.constraints.*;
import javax.persistence.*;
import java.util.*;

@Entity
class Test {
    @Id
    @GeneratedValue
    private Long id;
    @Version
    private Long version;
    @Column(name="test_name")
    private String name;
    @Size(max=100)
    private int age;
    private int[] primitiveArray;

    private long v;

    public Test(String name, @Size(max=100) int age, int[] primitiveArray) {
        this.name = name;
        this.age = age;
    }
    public String getName() {
        return this.name;
    }
    public void setName(String n) {
        this.name = n;
    }
    public int getAge() {
        return age;
    }
    public void setAge(int age) {
        this.age = age;
    }

    public void setId(Long id) {
        this.id = id;
    }

    public Long getId() {
        return this.id;
    }

    public void setVersion(Long version) {
        this.version = version;
    }

    public Long getVersion() {
        return this.version;
    }

    @Version
    public long getAnotherVersion() {
        return v;
    }

    public void setAnotherVersion(long v) {
        this.v = v;
    }
}
''')

        when:"the reference is loaded"
        def clazz = context.classLoader.loadClass('test.$Test$IntrospectionRef')
        BeanIntrospectionReference reference = clazz.newInstance()

        then:"The reference is valid"
        reference != null

        when:"The introspection is loaded"
        BeanIntrospection bi = reference.load()

        then:"it is correct"
        bi.getConstructorArguments().length == 3
        bi.getConstructorArguments()[0].name == 'name'
        bi.getConstructorArguments()[0].type == String
        bi.getConstructorArguments()[1].name == 'age'
        bi.getConstructorArguments()[1].getAnnotationMetadata().hasAnnotation(Size)
        bi.getIndexedProperties(Id).size() == 1
        bi.getIndexedProperty(Id).isPresent()
        !bi.getIndexedProperty(Column, null).isPresent()
        bi.getIndexedProperty(Column, "test_name").isPresent()
        bi.getIndexedProperty(Column, "test_name").get().name == 'name'
        bi.getProperty("version").get().hasAnnotation(Version)
        bi.getProperty("anotherVersion").get().hasAnnotation(Version)
        // should not inherit metadata from class
        !bi.getProperty("anotherVersion").get().hasAnnotation(Entity)

        when:
        BeanProperty idProp = bi.getIndexedProperties(Id).first()

        then:
        idProp.name == 'id'
        !idProp.hasAnnotation(Entity)
        !idProp.hasStereotype(Entity)


        when:
        def object = bi.instantiate("test", 10, [20] as int[])

        then:
        object.name == 'test'
        object.age == 10


        cleanup:
        context?.close()
    }

    void "test write bean introspection data for entity"() {
        given:
        ApplicationContext context = buildContext('test.Test', '''
package test;

import io.micronaut.core.annotation.*;
import jakarta.validation.constraints.*;
import javax.persistence.*;
import java.util.*;

@Entity
class Test {
    @Id
    @GeneratedValue
    private Long id;
    @Version
    private Long version;
    private String name;
    @Size(max=100)
    private int age;


    public String getName() {
        return this.name;
    }
    public void setName(String n) {
        this.name = n;
    }
    public int getAge() {
        return age;
    }
    public void setAge(int age) {
        this.age = age;
    }

    public void setId(Long id) {
        this.id = id;
    }

    public Long getId() {
        return this.id;
    }

    public void setVersion(Long version) {
        this.version = version;
    }

    public Long getVersion() {
        return this.version;
    }
}
''')

        when:"the reference is loaded"
        def clazz = context.classLoader.loadClass('test.$Test$IntrospectionRef')
        BeanIntrospectionReference reference = clazz.newInstance()

        then:"The reference is valid"
        reference != null

        when:"The introspection is loaded"
        BeanIntrospection bi = reference.load()

        then:"it is correct"
        bi.instantiate()
        bi.getIndexedProperties(Id).size() == 1
        bi.getIndexedProperties(Id).first().name == 'id'

        cleanup:
        context?.close()
    }

    void "test write bean introspection data for class in another package"() {
        given:
        ApplicationContext context = buildContext('test.Test', '''
package test;

import io.micronaut.core.annotation.*;
import jakarta.validation.constraints.*;
import java.util.*;
import io.micronaut.inject.visitor.beans.*;

@Introspected(classes=OtherTestBean.class)
class Test {}
''')

        when:"the reference is loaded"
        def clazz = context.classLoader.loadClass('test.$Test$IntrospectionRef0')
        BeanIntrospectionReference reference = clazz.newInstance()

        then:"The reference is valid"
        reference != null
        reference.getBeanType() == OtherTestBean

        when:
        def introspection = reference.load()

        then: "the introspection is under the reference package"
        noExceptionThrown()
        introspection.class.name == "test.\$io_micronaut_inject_visitor_beans_OtherTestBean\$Introspection"
        introspection.instantiate()

        cleanup:
        context?.close()
    }

    void "test write bean introspection data for class already introspected"() {
        given:
        ApplicationContext context = buildContext('test.Test', '''
package test;

import io.micronaut.core.annotation.*;
import jakarta.validation.constraints.*;
import java.util.*;
import io.micronaut.inject.visitor.beans.*;

@Introspected(classes=TestBean.class)
class Test {}
''')

        when:"the reference is loaded"
        context.classLoader.loadClass('test.$Test$IntrospectionRef0')

        then:"The reference is not written"
        thrown(ClassNotFoundException)

        cleanup:
        context?.close()
    }

    void "test write bean introspection data for package with sources"() {
        given:
        ApplicationContext context = buildContext('test.Test', '''
package test;

import io.micronaut.core.annotation.*;
import jakarta.validation.constraints.*;
import java.util.*;
import io.micronaut.inject.visitor.beans.*;

@Introspected(packages="io.micronaut.inject.visitor.beans", includedAnnotations=MarkerAnnotation.class)
class Test {}
''')

        when:"the reference is loaded"
        def clazz = context.classLoader.loadClass('test.$Test$IntrospectionRef0')
        BeanIntrospectionReference reference = clazz.newInstance()

        then:"The reference is generated"
        reference != null

        cleanup:
        context?.close()
    }

    void "test write bean introspection data"() {
        given:
        ApplicationContext context = buildContext('test.Test', '''
package test;

import io.micronaut.core.annotation.*;
import jakarta.validation.constraints.*;
import java.util.*;
import io.micronaut.core.convert.TypeConverter;

@Introspected
class Test extends ParentBean {
    private String readOnly;
    private String name;
    @Size(max=100)
    private int age;

    private List<Number> list;
    private String[] stringArray;
    private int[] primitiveArray;
    private boolean flag;
    private TypeConverter<String, Collection> genericsTest;
    private TypeConverter<String, Object[]> genericsArrayTest;

    public TypeConverter<String, Collection> getGenericsTest() {
        return genericsTest;
    }

    public TypeConverter<String, Object[]> getGenericsArrayTest() {
        return genericsArrayTest;
    }

    public String getReadOnly() {
        return readOnly;
    }
    public boolean isFlag() {
        return flag;
    }

    public void setFlag(boolean flag) {
        this.flag = flag;
    }

    public String getName() {
        return this.name;
    }
    public void setName(String n) {
        this.name = n;
    }
    public int getAge() {
        return age;
    }
    public void setAge(int age) {
        this.age = age;
    }

    public List<Number> getList() {
        return this.list;
    }

    public void setList(List<Number> l) {
        this.list = l;
    }

    public int[] getPrimitiveArray() {
        return this.primitiveArray;
    }

    public void setPrimitiveArray(int[] a) {
        this.primitiveArray = a;
    }

    public String[] getStringArray() {
        return this.stringArray;
    }

    public void setStringArray(String[] s) {
        this.stringArray = s;
    }
}

class ParentBean {
    private List<byte[]> listOfBytes;

    public List<byte[]> getListOfBytes() {
        return this.listOfBytes;
    }

    public void setListOfBytes(List<byte[]> list) {
        this.listOfBytes = list;
    }
}
''')

        when:"the reference is loaded"
        def clazz = context.classLoader.loadClass('test.$Test$IntrospectionRef')
        BeanIntrospectionReference reference = clazz.newInstance()

        then:"The reference is valid"
        reference != null
        reference.getAnnotationMetadata().hasAnnotation(Introspected)
        reference.isPresent()
        reference.beanType.name == 'test.Test'

        when:"the introspection is loaded"
        BeanIntrospection introspection = reference.load()

        then:"The introspection is valid"
        introspection != null
        introspection.hasAnnotation(Introspected)
        introspection.instantiate().getClass().name == 'test.Test'
        introspection.getBeanProperties().size() == 10
        introspection.getProperty("name").isPresent()
        introspection.getProperty("name", String).isPresent()
        !introspection.getProperty("name", Integer).isPresent()

        when:
        BeanProperty nameProp = introspection.getProperty("name", String).get()
        BeanProperty boolProp = introspection.getProperty("flag", boolean.class).get()
        BeanProperty ageProp = introspection.getProperty("age", int.class).get()
        BeanProperty listProp = introspection.getProperty("list").get()
        BeanProperty primitiveArrayProp = introspection.getProperty("primitiveArray").get()
        BeanProperty stringArrayProp = introspection.getProperty("stringArray").get()
        BeanProperty listOfBytes = introspection.getProperty("listOfBytes").get()
        BeanProperty genericsTest = introspection.getProperty("genericsTest").get()
        BeanProperty genericsArrayTest = introspection.getProperty("genericsArrayTest").get()
        def readOnlyProp = introspection.getProperty("readOnly", String).get()
        def instance = introspection.instantiate()

        then:
        readOnlyProp.isReadOnly()
        nameProp != null
        !nameProp.isReadOnly()
        !nameProp.isWriteOnly()
        nameProp.isReadWrite()
        boolProp.get(instance) == false
        nameProp.get(instance) == null
        ageProp.get(instance) == 0
        genericsTest != null
        genericsTest.type == TypeConverter
        genericsTest.asArgument().typeParameters.size() == 2
        genericsTest.asArgument().typeParameters[0].type == String
        genericsTest.asArgument().typeParameters[1].type == Collection
        genericsTest.asArgument().typeParameters[1].typeParameters.length == 1
        genericsArrayTest.type == TypeConverter
        genericsArrayTest.asArgument().typeParameters.size() == 2
        genericsArrayTest.asArgument().typeParameters[0].type == String
        genericsArrayTest.asArgument().typeParameters[1].type == Object[].class
        stringArrayProp.get(instance) == null
        stringArrayProp.type == String[]
        primitiveArrayProp.get(instance) == null
        ageProp.hasAnnotation(Size)
        listOfBytes.asArgument().getFirstTypeVariable().get().type == byte[].class
        listProp.asArgument().getFirstTypeVariable().isPresent()
        listProp.asArgument().getFirstTypeVariable().get().type == Number

        when:
        boolProp.set(instance, true)
        nameProp.set(instance, "foo")
        ageProp.set(instance, 10)
        primitiveArrayProp.set(instance, [10] as int[])
        stringArrayProp.set(instance, ['foo'] as String[])


        then:
        boolProp.get(instance) == true
        nameProp.get(instance) == 'foo'
        ageProp.get(instance) == 10
        stringArrayProp.get(instance) == ['foo'] as String[]
        primitiveArrayProp.get(instance) == [10] as int[]

        when:
        ageProp.convertAndSet(instance, "20")
        nameProp.set(instance, "100" )

        then:
        ageProp.get(instance) == 20
        nameProp.get(instance, Integer, null) == 100

        when:
        introspection.instantiate("blah") // illegal argument

        then:
        def e = thrown(InstantiationException)
        e.message == 'Argument count [1] doesn\'t match required argument count: 0'

        cleanup:
        context?.close()
    }

    void "test write bean introspection data with custom getters and setters"() {
        given:
        ApplicationContext context = buildContext('test.Test', '''
package test;

import io.micronaut.core.annotation.*;
import jakarta.validation.constraints.*;
import java.util.*;
import io.micronaut.core.convert.TypeConverter;

@Introspected
@AccessorsStyle(readPrefixes = "read", writePrefixes = "with")
class Test extends ParentBean {
    private String readOnly;
    private String name;
    @Size(max=100)
    private int age;

    private List<Number> list;
    private String[] stringArray;
    private int[] primitiveArray;
    private boolean flag;
    private TypeConverter<String, Collection> genericsTest;
    private TypeConverter<String, Object[]> genericsArrayTest;

    public TypeConverter<String, Collection> readGenericsTest() {
        return genericsTest;
    }
    public TypeConverter<String, Object[]> readGenericsArrayTest() {
        return genericsArrayTest;
    }

    public String readReadOnly() {
        return readOnly;
    }

    public boolean readFlag() {
        return flag;
    }
    public void withFlag(boolean flag) {
        this.flag = flag;
    }

    public String readName() {
        return this.name;
    }
    public void withName(String n) {
        this.name = n;
    }

    public int readAge() {
        return age;
    }
    public void withAge(int age) {
        this.age = age;
    }

    public List<Number> readList() {
        return this.list;
    }
    public void withList(List<Number> l) {
        this.list = l;
    }

    public int[] readPrimitiveArray() {
        return this.primitiveArray;
    }
    public void withPrimitiveArray(int[] a) {
        this.primitiveArray = a;
    }

    public String[] readStringArray() {
        return this.stringArray;
    }
    public void withStringArray(String[] s) {
        this.stringArray = s;
    }
}

@AccessorsStyle(readPrefixes = "read", writePrefixes = "with")
class ParentBean {
    private List<byte[]> listOfBytes;

    public List<byte[]> readListOfBytes() {
        return this.listOfBytes;
    }

    public void withListOfBytes(List<byte[]> list) {
        this.listOfBytes = list;
    }
}
''')

        when:"the reference is loaded"
        def clazz = context.classLoader.loadClass('test.$Test$IntrospectionRef')
        BeanIntrospectionReference reference = clazz.newInstance()

        then:"The reference is valid"
        reference != null
        reference.getAnnotationMetadata().hasAnnotation(Introspected)
        reference.isPresent()
        reference.beanType.name == 'test.Test'

        when:"the introspection is loaded"
        BeanIntrospection introspection = reference.load()

        then:"The introspection is valid"
        introspection != null
        introspection.hasAnnotation(Introspected)
        introspection.instantiate().getClass().name == 'test.Test'
        introspection.getBeanProperties().size() == 10
        introspection.getProperty("name").isPresent()
        introspection.getProperty("name", String).isPresent()
        !introspection.getProperty("name", Integer).isPresent()

        when:
        BeanProperty nameProp = introspection.getProperty("name", String).get()
        BeanProperty boolProp = introspection.getProperty("flag", boolean.class).get()
        BeanProperty ageProp = introspection.getProperty("age", int.class).get()
        BeanProperty listProp = introspection.getProperty("list").get()
        BeanProperty primitiveArrayProp = introspection.getProperty("primitiveArray").get()
        BeanProperty stringArrayProp = introspection.getProperty("stringArray").get()
        BeanProperty listOfBytes = introspection.getProperty("listOfBytes").get()
        BeanProperty genericsTest = introspection.getProperty("genericsTest").get()
        BeanProperty genericsArrayTest = introspection.getProperty("genericsArrayTest").get()
        def readOnlyProp = introspection.getProperty("readOnly", String).get()
        def instance = introspection.instantiate()

        then:
        readOnlyProp.isReadOnly()
        nameProp != null
        !nameProp.isReadOnly()
        !nameProp.isWriteOnly()
        nameProp.isReadWrite()
        boolProp.get(instance) == false
        nameProp.get(instance) == null
        ageProp.get(instance) == 0
        genericsTest != null
        genericsTest.type == TypeConverter
        genericsTest.asArgument().typeParameters.size() == 2
        genericsTest.asArgument().typeParameters[0].type == String
        genericsTest.asArgument().typeParameters[1].type == Collection
        genericsTest.asArgument().typeParameters[1].typeParameters.length == 1
        genericsArrayTest.type == TypeConverter
        genericsArrayTest.asArgument().typeParameters.size() == 2
        genericsArrayTest.asArgument().typeParameters[0].type == String
        genericsArrayTest.asArgument().typeParameters[1].type == Object[].class
        stringArrayProp.get(instance) == null
        stringArrayProp.type == String[]
        primitiveArrayProp.get(instance) == null
        ageProp.hasAnnotation(Size)
        listOfBytes.asArgument().getFirstTypeVariable().get().type == byte[].class
        listProp.asArgument().getFirstTypeVariable().isPresent()
        listProp.asArgument().getFirstTypeVariable().get().type == Number

        when:
        boolProp.set(instance, true)
        nameProp.set(instance, "foo")
        ageProp.set(instance, 10)
        primitiveArrayProp.set(instance, [10] as int[])
        stringArrayProp.set(instance, ['foo'] as String[])


        then:
        boolProp.get(instance) == true
        nameProp.get(instance) == 'foo'
        ageProp.get(instance) == 10
        stringArrayProp.get(instance) == ['foo'] as String[]
        primitiveArrayProp.get(instance) == [10] as int[]

        when:
        ageProp.convertAndSet(instance, "20")
        nameProp.set(instance, "100" )

        then:
        ageProp.get(instance) == 20
        nameProp.get(instance, Integer, null) == 100

        when:
        introspection.instantiate("blah") // illegal argument

        then:
        def e = thrown(InstantiationException)
        e.message == 'Argument count [1] doesn\'t match required argument count: 0'

        cleanup:
        context?.close()
    }

    void "test constructor argument generics"() {
        given:
        BeanIntrospection introspection = buildBeanIntrospection('test.Test', '''
package test;

import io.micronaut.core.annotation.*;
import jakarta.validation.constraints.*;
import java.util.*;
import com.fasterxml.jackson.annotation.*;

@Introspected
class Test {
    private Map<String, String> properties;

    @Creator
    Test(Map<String, String> properties) {
        this.properties = properties;
    }

    public Map<String, String> getProperties() {
        return properties;
    }
    public void setProperties(Map<String, String> properties) {
        this.properties = properties;
    }
}
''')
        expect:
        introspection.constructorArguments[0].getTypeVariable("K").get().getType() == String
        introspection.constructorArguments[0].getTypeVariable("V").get().getType() == String
    }

    void "test static creator"() {
        BeanIntrospection introspection = buildBeanIntrospection('test.Test', '''
package test;

import io.micronaut.core.annotation.*;

@Introspected
class Test {
    private String name;

    private Test(String name) {
        this.name = name;
    }

    @Creator
    public static Test forName(String name) {
        return new Test(name);
    }

    public String getName() {
        return name;
    }
}
''')

        expect:
        introspection != null

        when:
        def instance = introspection.instantiate("Sally")

        then:
        introspection.getRequiredProperty("name", String).get(instance) == "Sally"

        when:
        introspection.instantiate(new Object[0])

        then:
        thrown(InstantiationException)

        when:
        introspection.instantiate()

        then:
        thrown(InstantiationException)
    }

    void "test static creator with custom getter"() {
        BeanIntrospection introspection = buildBeanIntrospection('test.Test', '''
package test;

import io.micronaut.core.annotation.*;

@Introspected
@AccessorsStyle(readPrefixes = "read")
class Test {
    private String name;

    private Test(String name) {
        this.name = name;
    }

    @Creator
    public static Test forName(String name) {
        return new Test(name);
    }

    public String readName() {
        return name;
    }
}
''')

        expect:
        introspection != null

        when:
        def instance = introspection.instantiate("Sally")

        then:
        introspection.getRequiredProperty("name", String).get(instance) == "Sally"

        when:
        introspection.instantiate(new Object[0])

        then:
        thrown(InstantiationException)

        when:
        introspection.instantiate()

        then:
        thrown(InstantiationException)
    }

    void "test static creator with no args"() {
        BeanIntrospection introspection = buildBeanIntrospection('test.Test', '''
package test;

import io.micronaut.core.annotation.*;

@Introspected
class Test {
    private String name;

    private Test(String name) {
        this.name = name;
    }

    @Creator
    public static Test forName() {
        return new Test("default");
    }

    public String getName() {
        return name;
    }
}
''')

        expect:
        introspection != null

        when:
        def instance = introspection.instantiate("Sally")

        then:
        thrown(InstantiationException)

        when:
        instance = introspection.instantiate(new Object[0])

        then:
        introspection.getRequiredProperty("name", String).get(instance) == "default"

        when:
        instance = introspection.instantiate()

        then:
        introspection.getRequiredProperty("name", String).get(instance) == "default"
    }

    void "test static creator multiple"() {
        BeanIntrospection introspection = buildBeanIntrospection('test.Test', '''
package test;

import io.micronaut.core.annotation.*;

@Introspected
class Test {
    private String name;

    private Test(String name) {
        this.name = name;
    }

    @Creator
    public static Test forName() {
        return new Test("default");
    }

    @Creator
    public static Test forName(String name) {
        return new Test(name);
    }

    public String getName() {
        return name;
    }
}
''')

        expect:
        introspection != null

        when:
        def instance = introspection.instantiate("Sally")

        then:
        introspection.getRequiredProperty("name", String).get(instance) == "Sally"

        when:
        instance = introspection.instantiate(new Object[0])

        then:
        introspection.getRequiredProperty("name", String).get(instance) == "default"

        when:
        instance = introspection.instantiate()

        then:
        introspection.getRequiredProperty("name", String).get(instance) == "default"
    }

    void "test kotlin static creator"() {
        BeanIntrospection introspection = buildBeanIntrospection('test.Test', '''
package test;

import io.micronaut.core.annotation.*;

@Introspected
class Test {

    private final String name;
    public static final Companion Companion = new Companion();

    public final String getName() {
        return name;
    }

    private Test(String name) {
        this.name = name;
    }

    public static final class Companion {

        @Creator
        public final Test forName(String name) {
            return new Test(name);
        }

        private Companion() {
        }
    }
}
''')

        expect:
        introspection != null

        when:
        def instance = introspection.instantiate("Apple")

        then:
        introspection.getRequiredProperty("name", String).get(instance) == "Apple"
    }

    void "test introspections are not created for super classes"() {
        BeanIntrospection introspection = buildBeanIntrospection('test.Test', '''
package test;

import io.micronaut.core.annotation.*;

@Introspected
class Test extends Foo {

}

class Foo {

}
''')

        expect:
        introspection != null

        when:
        introspection.getClass().getClassLoader().loadClass("test.\$Foo\$Introspection")

        then:
        thrown(ClassNotFoundException)
    }

    void "test enum bean properties"() {
        BeanIntrospection introspection = buildBeanIntrospection('test.Test', '''
package test;

import io.micronaut.core.annotation.*;

@Introspected
public enum Test {

    A(0), B(1), C(2);

    private final int number;

    Test(int number) {
        this.number = number;
    }

    public int getNumber() {
        return number;
    }
}
''')

        expect:
        introspection != null
        introspection.beanProperties.size() == 1
        introspection.getProperty("number").isPresent()

        when:
        def instance = introspection.instantiate("A")

        then:
        instance.name() == "A"
        introspection.getRequiredProperty("number", int).get(instance) == 0

        when:
        introspection.instantiate()

        then:
        thrown(InstantiationException)

        when:
        introspection.getClass().getClassLoader().loadClass("java.lang.\$Enum\$Introspection")

        then:
        thrown(ClassNotFoundException)
    }

    void "test enum bean properties with custom getter"() {
        BeanIntrospection introspection = buildBeanIntrospection('test.Test', '''
package test;

import io.micronaut.core.annotation.*;

@Introspected
@AccessorsStyle(readPrefixes = "read")
public enum Test {

    A(0), B(1), C(2);

    private final int number;

    Test(int number) {
        this.number = number;
    }

    public int readNumber() {
        return number;
    }
}
''')

        expect:
        introspection != null
        introspection.beanProperties.size() == 1
        introspection.getProperty("number").isPresent()

        when:
        def instance = introspection.instantiate("A")

        then:
        instance.name() == "A"
        introspection.getRequiredProperty("number", int).get(instance) == 0

        when:
        introspection.instantiate()

        then:
        thrown(InstantiationException)

        when:
        introspection.getClass().getClassLoader().loadClass("java.lang.\$Enum\$Introspection")

        then:
        thrown(ClassNotFoundException)
    }

    void "test instantiating an enum"() {
        BeanIntrospection introspection = buildBeanIntrospection('test.Test', '''
package test;

import io.micronaut.core.annotation.Introspected;

@Introspected
enum Test {
    A, B, C
}
''')

        expect:
        introspection != null

        when:
        def instance = introspection.instantiate("A")

        then:
        instance.name() == "A"

        when:
        introspection.instantiate()

        then:
        thrown(InstantiationException)
    }

    void "test constructor argument nested generics"() {
        BeanIntrospection introspection = buildBeanIntrospection('test.Test', '''
package test;

import io.micronaut.core.annotation.Introspected;
import java.util.List;
import java.util.Map;

@Introspected
class Test {

    public Test(Map<String, List<Action>> map) {

    }
}

class Action {

}
''')

        expect:
        introspection != null
        introspection.constructorArguments[0].typeParameters.size() == 2
        introspection.constructorArguments[0].typeParameters[0].typeName == 'java.lang.String'
        introspection.constructorArguments[0].typeParameters[1].typeName == 'java.util.List<test.Action>'
        introspection.constructorArguments[0].typeParameters[1].typeParameters.size() == 1
        introspection.constructorArguments[0].typeParameters[1].typeParameters[0].typeName == 'test.Action'
    }

    void "test primitive multi-dimensional arrays"() {
        when:
        BeanIntrospection introspection = buildBeanIntrospection('test.Test', '''
package test;

import io.micronaut.core.annotation.Introspected;

@Introspected
class Test {

    private int[] oneDimension;
    private int[][] twoDimensions;
    private int[][][] threeDimensions;

    public Test() {
    }

    public int[] getOneDimension() {
        return oneDimension;
    }

    public void setOneDimension(int[] oneDimension) {
        this.oneDimension = oneDimension;
    }

    public int[][] getTwoDimensions() {
        return twoDimensions;
    }

    public void setTwoDimensions(int[][] twoDimensions) {
        this.twoDimensions = twoDimensions;
    }

    public int[][][] getThreeDimensions() {
        return threeDimensions;
    }

    public void setThreeDimensions(int[][][] threeDimensions) {
        this.threeDimensions = threeDimensions;
    }
}
''')

        then:
        noExceptionThrown()
        introspection != null

        when:
        def instance = introspection.instantiate()
        def property = introspection.getRequiredProperty("oneDimension", int[].class)
        int[] level1 = [1, 2, 3] as int[]
        property.set(instance, level1)

        then:
        property.get(instance) == level1

        when:
        property = introspection.getRequiredProperty("twoDimensions", int[][].class)
        int[] level2 = [4, 5, 6] as int[]
        int[][] twoDimensions = [level1, level2] as int[][]
        property.set(instance, twoDimensions)

        then:
        property.get(instance) == twoDimensions

        when:
        property = introspection.getRequiredProperty("threeDimensions", int[][][].class)
        int[][][] threeDimensions = [[level1], [level2]] as int[][][]
        property.set(instance, threeDimensions)

        then:
        property.get(instance) == threeDimensions
    }

    void "test class multi-dimensional arrays"() {
        when:
        BeanIntrospection introspection = buildBeanIntrospection('test.Test', '''
package test;

import io.micronaut.core.annotation.Introspected;

@Introspected
class Test {

    private String[] oneDimension;
    private String[][] twoDimensions;
    private String[][][] threeDimensions;

    public Test() {
    }

    public String[] getOneDimension() {
        return oneDimension;
    }

    public void setOneDimension(String[] oneDimension) {
        this.oneDimension = oneDimension;
    }

    public String[][] getTwoDimensions() {
        return twoDimensions;
    }

    public void setTwoDimensions(String[][] twoDimensions) {
        this.twoDimensions = twoDimensions;
    }

    public String[][][] getThreeDimensions() {
        return threeDimensions;
    }

    public void setThreeDimensions(String[][][] threeDimensions) {
        this.threeDimensions = threeDimensions;
    }
}
''')

        then:
        noExceptionThrown()
        introspection != null

        when:
        def instance = introspection.instantiate()
        def property = introspection.getRequiredProperty("oneDimension", String[].class)
        String[] level1 = ["1", "2", "3"] as String[]
        property.set(instance, level1)

        then:
        property.get(instance) == level1

        when:
        property = introspection.getRequiredProperty("twoDimensions", String[][].class)
        String[] level2 = ["4", "5", "6"] as String[]
        String[][] twoDimensions = [level1, level2] as String[][]
        property.set(instance, twoDimensions)

        then:
        property.get(instance) == twoDimensions

        when:
        property = introspection.getRequiredProperty("threeDimensions", String[][][].class)
        String[][][] threeDimensions = [[level1], [level2]] as String[][][]
        property.set(instance, threeDimensions)

        then:
        property.get(instance) == threeDimensions
    }

    void "test enum multi-dimensional arrays"() {
        when:
        BeanIntrospection introspection = buildBeanIntrospection('test.Test', '''
package test;

import io.micronaut.core.annotation.Introspected;
import io.micronaut.inject.visitor.beans.SomeEnum;

@Introspected
class Test {

    private SomeEnum[] oneDimension;
    private SomeEnum[][] twoDimensions;
    private SomeEnum[][][] threeDimensions;

    public Test() {
    }

    public SomeEnum[] getOneDimension() {
        return oneDimension;
    }

    public void setOneDimension(SomeEnum[] oneDimension) {
        this.oneDimension = oneDimension;
    }

    public SomeEnum[][] getTwoDimensions() {
        return twoDimensions;
    }

    public void setTwoDimensions(SomeEnum[][] twoDimensions) {
        this.twoDimensions = twoDimensions;
    }

    public SomeEnum[][][] getThreeDimensions() {
        return threeDimensions;
    }

    public void setThreeDimensions(SomeEnum[][][] threeDimensions) {
        this.threeDimensions = threeDimensions;
    }
}
''')

        then:
        noExceptionThrown()
        introspection != null

        when:
        def instance = introspection.instantiate()
        def property = introspection.getRequiredProperty("oneDimension", SomeEnum[].class)
        SomeEnum[] level1 = [SomeEnum.A, SomeEnum.B, SomeEnum.A] as SomeEnum[]
        property.set(instance, level1)

        then:
        property.get(instance) == level1

        when:
        property = introspection.getRequiredProperty("twoDimensions", SomeEnum[][].class)
        SomeEnum[] level2 = [SomeEnum.B, SomeEnum.A, SomeEnum.B] as SomeEnum[]
        SomeEnum[][] twoDimensions = [level1, level2] as SomeEnum[][]
        property.set(instance, twoDimensions)

        then:
        property.get(instance) == twoDimensions

        when:
        property = introspection.getRequiredProperty("threeDimensions", SomeEnum[][][].class)
        SomeEnum[][][] threeDimensions = [[level1], [level2]] as SomeEnum[][][]
        property.set(instance, threeDimensions)

        then:
        property.get(instance) == threeDimensions
    }

    void "test superclass methods are read before interface methods"() {
        BeanIntrospection introspection = buildBeanIntrospection('test.Test', '''
package test;

import io.micronaut.core.annotation.Introspected;
import jakarta.validation.constraints.NotNull;

interface IEmail {
String getEmail();
}
@Introspected
class SuperClass implements IEmail {
    @NotNull
    public String getEmail() {
        return null;
    }
}
@Introspected
class SubClass extends SuperClass {
}
@Introspected
class Test extends SuperClass implements IEmail {
}

''')
        expect:
        introspection != null
        introspection.getProperty("email").isPresent()
        introspection.getIndexedProperties(Constraint).size() == 1
    }

    void "test superclass methods are read before interface methods with custom getter"() {
        BeanIntrospection introspection = buildBeanIntrospection('test.Test', '''
package test;

import io.micronaut.core.annotation.*;
import jakarta.validation.constraints.NotNull;

interface IEmail {
String readEmail();
}
@Introspected
@AccessorsStyle(readPrefixes = "read")
class SuperClass implements IEmail {
    @NotNull
    public String readEmail() {
        return null;
    }
}
@Introspected
class SubClass extends SuperClass {
}
@Introspected
class Test extends SuperClass implements IEmail {
}

''')
        expect:
        introspection != null
        introspection.getProperty("email").isPresent()
        introspection.getIndexedProperties(Constraint).size() == 1
    }

    void "test introspection with single leading lowercase character"() {
        BeanIntrospection introspection = buildBeanIntrospection('test.Test', '''
package test;

import io.micronaut.core.annotation.Introspected;

@Introspected
class Test {

    private final String xForwardedFor;

    Test(String xForwardedFor) {
        this.xForwardedFor = xForwardedFor;
    }

    public String getXForwardedFor() {
        return xForwardedFor;
    }
}
''')

        expect:
        introspection != null

        when:
        def obj = introspection.instantiate("localhost")

        then:
        noExceptionThrown()
        introspection.getProperty("xForwardedFor", String).get().get(obj) == "localhost"
    }

    void "test introspection with single leading lowercase character with custom getter"() {
        BeanIntrospection introspection = buildBeanIntrospection('test.Test', '''
package test;

import io.micronaut.core.annotation.*;

@Introspected
@AccessorsStyle(readPrefixes = "read")
class Test {

    private final String xForwardedFor;

    Test(String xForwardedFor) {
        this.xForwardedFor = xForwardedFor;
    }

    public String readXForwardedFor() {
        return xForwardedFor;
    }
}
''')

        expect:
        introspection != null

        when:
        def obj = introspection.instantiate("localhost")

        then:
        noExceptionThrown()
        introspection.getProperty("xForwardedFor", String).get().get(obj) == "localhost"
    }

    void "test introspection on abstract class"() {
        BeanIntrospection beanIntrospection = buildBeanIntrospection("test.Test", """
package test;

import io.micronaut.core.annotation.Introspected;

@Introspected
abstract class Test {
    private String name;
    private String author;

    public String getName() {
        return name;
    }

    public void setName(String name) {
        this.name = name;
    }

    public String getAuthor() {
        return author;
    }

    public void setAuthor(String author) {
        this.author = author;
    }
}
""")

        expect:
        beanIntrospection != null
        beanIntrospection.getBeanProperties().size() == 2
    }

    void "test introspection on abstract class with custom getter"() {
        BeanIntrospection beanIntrospection = buildBeanIntrospection("test.Test", """
package test;

import io.micronaut.core.annotation.*;

@Introspected
@AccessorsStyle(readPrefixes = "read")
abstract class Test {
    private String name;
    private String author;

    public String readName() {
        return name;
    }

    public void setName(String name) {
        this.name = name;
    }

    public String readAuthor() {
        return author;
    }

    public void setAuthor(String author) {
        this.author = author;
    }
}
""")

        expect:
        beanIntrospection != null
        beanIntrospection.getBeanProperties().size() == 2
    }

    void "test targeting abstract class with @Introspected(classes = "() {
        ClassLoader classLoader = buildClassLoader("test.Test", """
package test;

import io.micronaut.core.annotation.Introspected;

@Introspected(classes = {io.micronaut.inject.visitor.beans.TestClass.class})
class MyConfig {

}
""")

        BeanIntrospection beanIntrospection = classLoader.loadClass('test.$io_micronaut_inject_visitor_beans_TestClass$Introspection').newInstance()

        expect:
        beanIntrospection != null
        beanIntrospection.getBeanProperties().size() == 2
    }

    void "test targeting abstract class with @Introspected(classes = ) with custom getter"() {
        ClassLoader classLoader = buildClassLoader(TestCustomGetterClass.name, """
package test;

import io.micronaut.core.annotation.Introspected;

@Introspected(classes = {io.micronaut.inject.visitor.beans.TestCustomGetterClass.class})
class MyConfig {

}
""")
        BeanIntrospection beanIntrospection = classLoader.loadClass('test.$io_micronaut_inject_visitor_beans_TestCustomGetterClass$Introspection').newInstance()

        expect:
        beanIntrospection != null
        beanIntrospection.getBeanProperties().size() == 2
    }

    void "test introspection on abstract class with extra getter"() {
        BeanIntrospection beanIntrospection = buildBeanIntrospection("test.Test", """
package test;

import io.micronaut.core.annotation.Introspected;

@Introspected
abstract class Test {
    private String name;
    private String author;

    public String getName() {
        return name;
    }

    public void setName(String name) {
        this.name = name;
    }

    public String getAuthor() {
        return author;
    }

    public void setAuthor(String author) {
        this.author = author;
    }

    public int getAge() {
        return 0;
    }
}
""")

        expect:
        beanIntrospection != null
        beanIntrospection.getBeanProperties().size() == 3
    }

    void "test introspection on abstract class with extra getter and custom getter/setter"() {
        BeanIntrospection beanIntrospection = buildBeanIntrospection("test.Test", """
package test;

import io.micronaut.core.annotation.*;

@Introspected
@AccessorsStyle(readPrefixes = "read")
abstract class Test {
    private String name;
    private String author;

    public String readName() {
        return name;
    }

    public void setName(String name) {
        this.name = name;
    }

    public String readAuthor() {
        return author;
    }

    public void setAuthor(String author) {
        this.author = author;
    }

    public int readAge() {
        return 0;
    }
}
""")

        expect:
        beanIntrospection != null
        beanIntrospection.getBeanProperties().size() == 3
    }

    void "test class loading is not shared between the introspection and the ref"() {
        when:
        BeanIntrospection beanIntrospection = buildBeanIntrospection("test.Test", """
package test;

import io.micronaut.core.annotation.Introspected;

import java.util.Set;

@Introspected(excludedAnnotations = Deprecated.class)
public class Test {

    private Set<Author> authors;

    public Set<Author> getAuthors() {
        return authors;
    }

    public void setAuthors(Set<Author> authors) {
        this.authors = authors;
    }
}
@Introspected(excludedAnnotations = Deprecated.class)
class Author {
    private String name;

    public String getName() {
        return name;
    }

    public void setName(String name) {
        this.name = name;
    }
}
""")

        then:
        noExceptionThrown()
        beanIntrospection != null
        beanIntrospection.getBeanProperties().size() == 1
    }

    void "test annotation on setter"() {
        when:
        BeanIntrospection beanIntrospection = buildBeanIntrospection("test.Test", """
package test;

import com.fasterxml.jackson.annotation.JsonProperty;
import io.micronaut.core.annotation.Introspected;

@Introspected
public class Test {
    public String getFoo() {
        return "bar";
    }

    @JsonProperty
    public void setFoo(String s) {
    }
}
""")

        then:
        noExceptionThrown()
        beanIntrospection != null
        beanIntrospection.getBeanProperties().size() == 1
        beanIntrospection.getBeanProperties()[0].annotationMetadata.hasAnnotation(JsonProperty)
    }

    void "test annotation on setter with custom setter"() {
        when:
        BeanIntrospection beanIntrospection = buildBeanIntrospection("test.Test", """
package test;

import com.fasterxml.jackson.annotation.JsonProperty;
import io.micronaut.core.annotation.*;

@Introspected
@AccessorsStyle(writePrefixes = "with")
public class Test {
    public String getFoo() {
        return "bar";
    }

    @JsonProperty
    public void withFoo(String s) {
    }
}
""")

        then:
        noExceptionThrown()
        beanIntrospection != null
        beanIntrospection.getBeanProperties().size() == 1
        beanIntrospection.getBeanProperties()[0].annotationMetadata.hasAnnotation(JsonProperty)
    }

    void "test annotation on field"() {
        when:
        BeanIntrospection beanIntrospection = buildBeanIntrospection("test.Test", """
package test;

import com.fasterxml.jackson.annotation.JsonProperty;
import io.micronaut.core.annotation.Introspected;

@Introspected
public class Test {
    @JsonProperty
    String foo;

    public String getFoo() {
        return foo;
    }

    public void setFoo(String s) {
        this.foo = s;
    }
}
""")

        then:
        noExceptionThrown()
        beanIntrospection != null
        beanIntrospection.getBeanProperties().size() == 1
        beanIntrospection.getBeanProperties()[0].annotationMetadata.hasAnnotation(JsonProperty)
    }

    void "test annotation on field with custom getter"() {
        when:
        BeanIntrospection beanIntrospection = buildBeanIntrospection("test.Test", """
package test;

import com.fasterxml.jackson.annotation.JsonProperty;
import io.micronaut.core.annotation.*;

@Introspected
@AccessorsStyle(readPrefixes = "read")
public class Test {
    @JsonProperty
    String foo;

    public String readFoo() {
        return foo;
    }

    public void setFoo(String s) {
        this.foo = s;
    }
}
""")

        then:
        noExceptionThrown()
        beanIntrospection != null
        beanIntrospection.getBeanProperties().size() == 1
        beanIntrospection.getBeanProperties()[0].annotationMetadata.hasAnnotation(JsonProperty)
    }

    void "test getter annotation overrides setter and field"() {
        when:
        BeanIntrospection beanIntrospection = buildBeanIntrospection("test.Test", """
package test;

import com.fasterxml.jackson.annotation.JsonProperty;
import io.micronaut.core.annotation.Introspected;

@Introspected
public class Test {
    @JsonProperty("field")
    String foo;

    @JsonProperty("getter")
    public String getFoo() {
        return foo;
    }

    @JsonProperty("setter")
    public void setFoo(String s) {
        this.foo = s;
    }
}
""")

        then:
        noExceptionThrown()
        beanIntrospection != null
        beanIntrospection.getBeanProperties().size() == 1
        beanIntrospection.getBeanProperties()[0].annotationMetadata.getAnnotation(JsonProperty).stringValue().get() == 'getter'
    }

    void "test getter annotation overrides setter and field with custom setter"() {
        when:
        BeanIntrospection beanIntrospection = buildBeanIntrospection("test.Test", """
package test;

import com.fasterxml.jackson.annotation.JsonProperty;
import io.micronaut.core.annotation.*;

@Introspected
@AccessorsStyle(writePrefixes = "with")
public class Test {
    @JsonProperty("field")
    String foo;

    @JsonProperty("getter")
    public String getFoo() {
        return foo;
    }

    @JsonProperty("setter")
    public void withFoo(String s) {
        this.foo = s;
    }
}
""")

        then:
        noExceptionThrown()
        beanIntrospection != null
        beanIntrospection.getBeanProperties().size() == 1
        beanIntrospection.getBeanProperties()[0].annotationMetadata.getAnnotation(JsonProperty).stringValue().get() == 'getter'
    }

    void "test field annotation overrides setter"() {
        when:
        BeanIntrospection beanIntrospection = buildBeanIntrospection("test.Test", """
package test;

import com.fasterxml.jackson.annotation.JsonProperty;
import io.micronaut.core.annotation.Introspected;

@Introspected
public class Test {
    @JsonProperty("field")
    String foo;

    public String getFoo() {
        return foo;
    }

    @JsonProperty("setter")
    public void setFoo(String s) {
        this.foo = s;
    }
}
""")

        then:
        noExceptionThrown()
        beanIntrospection != null
        beanIntrospection.getBeanProperties().size() == 1
        beanIntrospection.getBeanProperties()[0].annotationMetadata.getAnnotation(JsonProperty).stringValue().get() == 'field'
    }

    void "verify the type of the bean property should be the getter/setter/constructor type, not the private field type."() {
        when:
        BeanIntrospection beanIntrospection = buildBeanIntrospection("test.Test", '''\
package test;

import io.micronaut.core.annotation.Introspected;

@Introspected
public class Test {
    private final java.util.ArrayList<String> foo;

    public Test(java.util.List<String> foo) {
        this.foo = null;
    }

    public java.util.List<String> getFoo() {
        return null;
    }

}
''')

        then:
        noExceptionThrown()
        beanIntrospection != null
        beanIntrospection.getBeanProperties().size() == 1
        beanIntrospection.getBeanProperties()[0].type == List.class
    }

    void "test field annotation overrides setter with custom setter"() {
        when:
        BeanIntrospection beanIntrospection = buildBeanIntrospection("test.Test", """
package test;

import com.fasterxml.jackson.annotation.JsonProperty;
import io.micronaut.core.annotation.*;

@Introspected
@AccessorsStyle(writePrefixes = "with")
public class Test {
    @JsonProperty("field")
    String foo;

    public String getFoo() {
        return foo;
    }

    @JsonProperty("setter")
    public void withFoo(String s) {
        this.foo = s;
    }
}
""")

        then:
        noExceptionThrown()
        beanIntrospection != null
        beanIntrospection.getBeanProperties().size() == 1
        beanIntrospection.getBeanProperties()[0].annotationMetadata.getAnnotation(JsonProperty).stringValue().get() == 'field'
    }

    @Issue("https://github.com/micronaut-projects/micronaut-core/issues/6756")
    def "covariant property is not read only"() {
        when:
        def introspection = buildBeanIntrospection('test.Test', '''
package test;

@io.micronaut.core.annotation.Introspected
class Test implements B {

    private AImpl a;

    @Override
    public AImpl getA() {
        return a;
    }

    public void setA(AImpl a) {
        this.a = a;
    }
}

interface A {}

interface B {
    A getA();
}

class AImpl implements A {
}
''')
        def property = introspection.getProperty("a").get()

        then:
        property.isReadWrite()
    }

    void "test targeting abstract class with @Introspected(classes = ) with getter matching field name"() {
        ClassLoader classLoader = buildClassLoader("test.MyConfig", '''\
package test;
import io.micronaut.core.annotation.Introspected;
@Introspected(classes = {io.micronaut.inject.visitor.beans.TestMatchingGetterClass.class})
class MyConfig {
}''')
        when:
        BeanIntrospection beanIntrospection = classLoader.loadClass('test.$io_micronaut_inject_visitor_beans_TestMatchingGetterClass$Introspection').newInstance()

        then:
        beanIntrospection
        beanIntrospection.beanProperties.size() == 3
        beanIntrospection.propertyNames as List<String> == ["deleted", "updated", "name"]
    }

    @Requires({ jvm.isJava14Compatible() })
    void "test records with is in the property name"() {
        given:
        BeanIntrospection introspection = buildBeanIntrospection('test.Foo', '''\
package test;

import io.micronaut.core.annotation.Creator;
import java.util.List;
import jakarta.validation.constraints.Min;
import com.fasterxml.jackson.annotation.JsonIgnore;
import com.fasterxml.jackson.annotation.JsonProperty;

@io.micronaut.core.annotation.Introspected
public record Foo(String name, String isSurname, boolean contains, Boolean purged, boolean isUpdated, Boolean isDeleted) {
}''')
        expect:
        introspection.propertyNames as List<String> == ["name", "isSurname", "contains", "purged", "isUpdated", "isDeleted"]
    }

    void 'test annotation on a generic field argument'() {
        when:
        BeanIntrospection beanIntrospection = buildBeanIntrospection('test.Book', '''
package test;

import jakarta.validation.Valid;
import jakarta.validation.constraints.Size;
import java.util.List;
import io.micronaut.core.annotation.Introspected;

class Author {
}

@Introspected
class Book {

    @Size(min=2)
    private String name;

    private List<@Valid Author> authors;

    public Book(String name) {
        this.name = name;
        this.authors = null;
    }

    public Book(String name, List<Author> authors) {
        this.name = name;
        this.authors = authors;
    }

    public List<Author> getAuthors() {
        return authors;
    }

    public String getName() {
        return name;
    }
}
''')
        def property =  beanIntrospection.getBeanProperties().first()

        then:
        property.name == "authors"
        property.asArgument().getTypeParameters()[0].annotationMetadata.hasStereotype("jakarta.validation.Valid")
    }

    void "test type_use annotations"() {
        given:
            def introspection = buildBeanIntrospection('test.Test', '''
package test;
import io.micronaut.core.annotation.Introspected;
import io.micronaut.context.annotation.*;
import io.micronaut.inject.visitor.*;
@Introspected
class Test {
    @io.micronaut.inject.visitor.beans.TypeUseRuntimeAnn
    private String name;
    @io.micronaut.inject.visitor.beans.TypeUseClassAnn
    private String secondName;
    public String getName() {
        return name;
    }
    public void setName(String name) {
        this.name = name;
    }
    public String getSecondName() {
        return name;
    }
    public void setSecondName(String secondName) {
        this.secondName = secondName;
    }
}
''')
            def nameField = introspection.getProperty("name").orElse(null)
            def secondNameField = introspection.getProperty("secondName").orElse(null)

        expect:
            nameField
            secondNameField

            nameField.hasStereotype(TypeUseRuntimeAnn)
            nameField.hasStereotype("io.micronaut.inject.visitor.beans.TypeUseRuntimeAnn")
            !secondNameField.hasStereotype(TypeUseClassAnn)
            !secondNameField.hasStereotype("io.micronaut.inject.visitor.beans.TypeUseClassAnn")
    }

    void "test subtypes"() {
        given:
            BeanIntrospection introspection = buildBeanIntrospection('test.Holder', '''
package test;
import io.micronaut.core.annotation.Introspected;
import java.util.List;
import java.util.Collections;

@Introspected
class Animal {
}

@Introspected
class Cat extends Animal {
    final public int lives;
    Cat(int lives) {
        this.lives = lives;
    }
}

@Introspected(accessKind = Introspected.AccessKind.FIELD)
class Holder<A extends Animal> {
    public final Animal animalNonGeneric;
    public final List<Animal> animalsNonGeneric;
    public final A animal;
    public final List<A> animals;
    Holder(A animal) {
        this.animal = animal;
        this.animals = Collections.singletonList(animal);
        this.animalNonGeneric = animal;
        this.animalsNonGeneric = Collections.singletonList(animal);
    }
}


        ''')

        expect:
            def animalListArgument = introspection.getProperty("animals").get().asArgument().getTypeParameters()[0]
            animalListArgument instanceof GenericPlaceholder
            animalListArgument.isTypeVariable()

            def animal = introspection.getProperty("animal").get().asArgument()
            animal instanceof GenericPlaceholder
            animal.isTypeVariable()
    }

    void "test private property 1"() {
        given:
            BeanIntrospection introspection = buildBeanIntrospection('test.OptionalDoubleHolder', '''
package test;
import io.micronaut.core.annotation.Introspected;
import jakarta.validation.constraints.DecimalMin;
import java.util.List;
import java.util.Collections;
import java.util.OptionalDouble;

@Introspected(accessKind = Introspected.AccessKind.FIELD, visibility = Introspected.Visibility.ANY)
class OptionalDoubleHolder {
    @DecimalMin("5")
    private final OptionalDouble optionalDouble;

    private OptionalDoubleHolder(OptionalDouble optionalDouble) {
        this.optionalDouble = optionalDouble;
    }
}
        ''')

        expect:
            introspection.getProperty("optionalDouble").get().getType() == OptionalDouble.class
            introspection.getProperty("optionalDouble").get().hasAnnotation(DecimalMin)
    }
    void "test private property 2"() {
        given:
            BeanIntrospection introspection = buildBeanIntrospection('test.OptionalStringHolder', '''
package test;
import io.micronaut.core.annotation.Introspected;
import jakarta.validation.constraints.NotBlank;
import java.util.List;
import java.util.Collections;
import java.util.Optional;

@Introspected(accessKind = Introspected.AccessKind.FIELD, visibility = Introspected.Visibility.ANY)
class OptionalStringHolder {
    private final Optional<@NotBlank String> optionalString;

    private OptionalStringHolder(Optional<String> optionalString) {
        this.optionalString = optionalString;
    }
}
        ''')

        expect:
            introspection.getProperty("optionalString").get().getType() == Optional.class
            introspection.getProperty("optionalString").get().asArgument().getFirstTypeVariable().get().getAnnotationMetadata().hasAnnotation(NotBlank)

    }

    @Override
    protected JavaParser newJavaParser() {
        return new JavaParser() {
            @Override
            protected TypeElementVisitorProcessor getTypeElementVisitorProcessor() {
                return new MyTypeElementVisitorProcessor()
            }
        }
    }

    @SupportedAnnotationTypes("*")
    static class MyTypeElementVisitorProcessor extends TypeElementVisitorProcessor {
        @Override
        protected Collection<TypeElementVisitor> findTypeElementVisitors() {
            return [new ValidationVisitor(), new ConfigurationReaderVisitor(), new io.micronaut.validation.visitor.IntrospectedValidationIndexesVisitor(), new IntrospectedTypeElementVisitor()]
        }
    }

    @Singleton
    @Replaces(BeanIntrospectionModule)
    @io.micronaut.context.annotation.Requires(property = "bean.introspection.test")
    static class StaticBeanIntrospectionModule extends BeanIntrospectionModule {
        Map<Class<?>, BeanIntrospection> introspectionMap = [:]
        @Override
        protected BeanIntrospection<Object> findIntrospection(Class<?> beanClass) {
            return introspectionMap.get(beanClass)
        }
    }
}

<|MERGE_RESOLUTION|>--- conflicted
+++ resolved
@@ -50,7 +50,6 @@
 
 class BeanIntrospectionSpec extends AbstractTypeElementSpec {
 
-<<<<<<< HEAD
     void "test mix getter and setter with interface type"() {
         def introspection = buildBeanIntrospection('mixed.Pet', '''
 package mixed;
@@ -131,8 +130,6 @@
         prop.isReadOnly()
     }
 
-=======
->>>>>>> af9c3fd2
     @Issue("https://github.com/micronaut-projects/micronaut-core/issues/8657")
     void "test executable method on abstract class with introspection"() {
         when:
