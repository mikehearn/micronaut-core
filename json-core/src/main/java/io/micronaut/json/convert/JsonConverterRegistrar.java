/*
 * Copyright 2017-2021 original authors
 *
 * Licensed under the Apache License, Version 2.0 (the "License");
 * you may not use this file except in compliance with the License.
 * You may obtain a copy of the License at
 *
 * https://www.apache.org/licenses/LICENSE-2.0
 *
 * Unless required by applicable law or agreed to in writing, software
 * distributed under the License is distributed on an "AS IS" BASIS,
 * WITHOUT WARRANTIES OR CONDITIONS OF ANY KIND, either express or implied.
 * See the License for the specific language governing permissions and
 * limitations under the License.
 */
package io.micronaut.json.convert;

import io.micronaut.context.BeanProvider;
import io.micronaut.context.annotation.Prototype;
import io.micronaut.core.annotation.Experimental;
import io.micronaut.core.annotation.NonNull;
import io.micronaut.core.bind.ArgumentBinder;
import io.micronaut.core.bind.BeanPropertyBinder;
import io.micronaut.core.convert.ArgumentConversionContext;
import io.micronaut.core.convert.ConversionContext;
import io.micronaut.core.convert.ConversionService;
import io.micronaut.core.convert.MutableConversionService;
import io.micronaut.core.convert.TypeConverter;
import io.micronaut.core.convert.TypeConverterRegistrar;
import io.micronaut.core.convert.value.ConvertibleValues;
import io.micronaut.core.naming.NameUtils;
import io.micronaut.core.type.Argument;
import io.micronaut.core.util.CollectionUtils;
import io.micronaut.json.JsonMapper;
import io.micronaut.json.JsonSyntaxException;
import io.micronaut.json.tree.JsonNode;
import jakarta.inject.Inject;

import java.io.IOException;
import java.nio.charset.StandardCharsets;
import java.util.ArrayList;
import java.util.List;
import java.util.Map;
import java.util.Optional;

/**
 * Converter registrar for json.
 *
 * @author Jonas Konrad
 * @since 3.1
 */
@Experimental
@Prototype
public final class JsonConverterRegistrar implements TypeConverterRegistrar {
    private final BeanProvider<JsonMapper> objectCodecProvider;
    private JsonMapper objectCodec;
    private final ConversionService conversionService;
    private final BeanProvider<BeanPropertyBinder> beanPropertyBinder;

    @Inject
    public JsonConverterRegistrar(
            BeanProvider<JsonMapper> objectCodec,
            ConversionService conversionService,
            BeanProvider<BeanPropertyBinder> beanPropertyBinder
    ) {
        this.objectCodecProvider = objectCodec;
        this.conversionService = conversionService;
        this.beanPropertyBinder = beanPropertyBinder;
    }

    private JsonMapper objectCodec() {
        // JsonMapper is immutable, so we don't need safe publication here
        JsonMapper objectCodec = this.objectCodec;
        if (objectCodec == null) {
            this.objectCodec = objectCodec = objectCodecProvider.get();
        }
        return objectCodec;
    }

    @Override
    public void register(MutableConversionService conversionService) {
        conversionService.addConverter(
                JsonNode.class,
                ConvertibleValues.class,
                objectNodeToConvertibleValuesConverter()
        );
        conversionService.addConverter(
                LazyJsonNode.class,
                ConvertibleValues.class,
                unparsedNodeToConvertibleValuesConverter()
        );
        conversionService.addConverter(
                JsonNode.class,
                Object.class,
                jsonNodeToObjectConverter()
        );
        conversionService.addConverter(
                JsonNode.class,
                String.class,
                jsonNodeToStringConverter()
        );
        conversionService.addConverter(
                LazyJsonNode.class,
                Object.class,
                unparsedJsonNodeToObjectConverter()
        );
        conversionService.addConverter(
                LazyJsonNode.class,
                String.class,
                unparsedJsonNodeToStringConverter()
        );
        // need to register the Object[] conversions explicitly because there is also an Object->Object[] converter
        conversionService.addConverter(
            JsonNode.class,
            Object[].class,
            (TypeConverter) jsonNodeToObjectConverter()
        );
        conversionService.addConverter(
                LazyJsonNode.class,
                Object[].class,
                (TypeConverter) unparsedJsonNodeToObjectConverter()
        );
        conversionService.addConverter(
                Map.class,
                Object.class,
                mapToObjectConverter()
        );
        conversionService.addConverter(
                Object.class,
                JsonNode.class,
                objectToJsonNodeConverter()
        );
    }

    /**
     * @return A converter that converts object nodes to convertible values
     */
    private TypeConverter<JsonNode, ConvertibleValues> objectNodeToConvertibleValuesConverter() {
        return (object, targetType, context) -> {
            if (object.isObject()) {
                return Optional.of(new JsonNodeConvertibleValues<>(object, conversionService));
            } else {
                // ConvertibleValues only works for objects
                return Optional.empty();
            }
        };
    }

    /**
     * @return A converter that converts object nodes to convertible values
     */
    private TypeConverter<LazyJsonNode, ConvertibleValues> unparsedNodeToConvertibleValuesConverter() {
        return (node, targetType, context) -> {
            // this is a bit convoluted, only release if we can convert or there is an error
            try {
                if (!node.isObject()) {
                    // ConvertibleValues only works for objects
                    return Optional.empty();
                }
            } catch (JsonSyntaxException e) {
                node.tryRelease();
                context.reject(e);
                return Optional.empty();
            }
            try {
                return Optional.of(new JsonNodeConvertibleValues<>(node.toJsonNode(objectCodec()), conversionService));
            } catch (IOException e) {
                context.reject(e);
                return Optional.empty();
            } finally {
                node.tryRelease();
            }
        };
    }

    /**
     * @return The map to object converter
     */
    private TypeConverter<Map, Object> mapToObjectConverter() {
        return (map, targetType, context) -> {
            ArgumentConversionContext<Object> conversionContext;
            if (context instanceof ArgumentConversionContext argumentConversionContext) {
                conversionContext = argumentConversionContext;
            } else {
                conversionContext = ConversionContext.of(targetType);
            }
            ArgumentBinder binder = this.beanPropertyBinder.get();
            ArgumentBinder.BindingResult result = binder.bind(conversionContext, correctKeys(map));
            return result.getValue();
        };
    }

    private Map<?, ?> correctKeys(Map<?, ?> map) {
        Map<Object, Object> mapWithExtraProps = CollectionUtils.newLinkedHashMap(map.size());
        for (Map.Entry<?, ?> entry : map.entrySet()) {
            Object key = entry.getKey();
            Object value = correctKeys(entry.getValue());
            mapWithExtraProps.put(NameUtils.decapitalize(NameUtils.dehyphenate(key.toString())), value);
        }
        return mapWithExtraProps;
    }

    private List<?> correctKeys(List<?> list) {
        List<Object> newList = new ArrayList<>(list.size());
        for (Object o : list) {
            newList.add(correctKeys(o));
        }
        return newList;
    }

    private Object correctKeys(Object o) {
<<<<<<< HEAD
        if (o instanceof List<?> list) {
            return correctKeys(list);
        } else if (o instanceof Map<?, ?> map) {
=======
        if (o instanceof List list) {
            return correctKeys(list);
        } else if (o instanceof Map map) {
>>>>>>> 9edcde4f
            return correctKeys(map);
        }
        return o;
    }

    /**
     * @return A converter that converts an object to a json node
     */
    private TypeConverter<Object, JsonNode> objectToJsonNodeConverter() {
        return (object, targetType, context) -> {
            try {
                return Optional.of(objectCodec().writeValueToTree(object));
            } catch (IllegalArgumentException | IOException e) {
                context.reject(e);
                return Optional.empty();
            }
        };
    }

    @NonNull
<<<<<<< HEAD
    private static <K> Argument<K> argument(Class<K> targetType, ConversionContext context) {
        if (context instanceof ArgumentConversionContext<?> argumentConversionContext) {
            Argument<?> argument = argumentConversionContext.getArgument();
            if (targetType == argument.getType()) {
                return (Argument<K>) argument;
=======
    private static Argument<?> argument(Class<Object> targetType, ConversionContext context) {
        Argument<?> argument = null;
        if (context instanceof ArgumentConversionContext conversionContext) {
            argument = conversionContext.getArgument();
            if (targetType != argument.getType()) {
                argument = null;
>>>>>>> 9edcde4f
            }
        }
        return Argument.of(targetType);
    }

    /**
     * @return The JSON node to object converter
     */
    private TypeConverter<JsonNode, Object> jsonNodeToObjectConverter() {
        return (node, targetType, context) -> {
            try {
                if (CharSequence.class.isAssignableFrom(targetType) && node.isObject()) {
                    return Optional.of(new String(objectCodec().writeValueAsBytes(node), StandardCharsets.UTF_8));
                } else {
                    return Optional.ofNullable(objectCodec().readValueFromTree(node, argument(targetType, context)));
                }
            } catch (IOException e) {
                context.reject(e);
                return Optional.empty();
            }
        };
    }

    /**
     * @return The JSON node to String converter
     */
    private TypeConverter<JsonNode, String> jsonNodeToStringConverter() {
        return (node, targetType, context) -> {
            try {
                if (node.isString()) {
                    return Optional.of(node.getStringValue());
                }
                if (node.isObject()) {
                    return Optional.of(new String(objectCodec().writeValueAsBytes(node), StandardCharsets.UTF_8));
                } else {
                    return Optional.ofNullable(objectCodec().readValueFromTree(node, argument(targetType, context)));
                }
            } catch (IOException e) {
                context.reject(e);
                return Optional.empty();
            }
        };
    }

    /**
     * @return The JSON node to object converter
     */
    private TypeConverter<LazyJsonNode, Object> unparsedJsonNodeToObjectConverter() {
        return (node, targetType, context) -> {
            try {
                JsonMapper mapper = objectCodec();
                if (CharSequence.class.isAssignableFrom(targetType) && node.isObject()) {
                    // parse once to JsonNode to ensure validity & sanitize the input
                    byte[] sanitized = mapper.writeValueAsBytes(node.toJsonNode(mapper));
                    return Optional.of(new String(sanitized, StandardCharsets.UTF_8));
                } else {
                    return Optional.ofNullable(node.parse(mapper, argument(targetType, context)));
                }
            } catch (IOException e) {
                context.reject(e);
                return Optional.empty();
            } finally {
                node.tryRelease();
            }
        };
    }

    /**
     * @return The JSON node to String
     */
    private TypeConverter<LazyJsonNode, String> unparsedJsonNodeToStringConverter() {
        return (node, targetType, context) -> {
            try {
                JsonMapper mapper = objectCodec();
                if (node.isObject()) {
                    // parse once to JsonNode to ensure validity & sanitize the input
                    byte[] sanitized = mapper.writeValueAsBytes(node.toJsonNode(mapper));
                    return Optional.of(new String(sanitized, StandardCharsets.UTF_8));
                } else {
                    return Optional.ofNullable(node.parse(mapper, argument(targetType, context)));
                }
            } catch (IOException e) {
                context.reject(e);
                return Optional.empty();
            } finally {
                node.tryRelease();
            }
        };
    }
}<|MERGE_RESOLUTION|>--- conflicted
+++ resolved
@@ -209,15 +209,9 @@
     }
 
     private Object correctKeys(Object o) {
-<<<<<<< HEAD
         if (o instanceof List<?> list) {
             return correctKeys(list);
         } else if (o instanceof Map<?, ?> map) {
-=======
-        if (o instanceof List list) {
-            return correctKeys(list);
-        } else if (o instanceof Map map) {
->>>>>>> 9edcde4f
             return correctKeys(map);
         }
         return o;
@@ -238,20 +232,11 @@
     }
 
     @NonNull
-<<<<<<< HEAD
     private static <K> Argument<K> argument(Class<K> targetType, ConversionContext context) {
         if (context instanceof ArgumentConversionContext<?> argumentConversionContext) {
             Argument<?> argument = argumentConversionContext.getArgument();
             if (targetType == argument.getType()) {
                 return (Argument<K>) argument;
-=======
-    private static Argument<?> argument(Class<Object> targetType, ConversionContext context) {
-        Argument<?> argument = null;
-        if (context instanceof ArgumentConversionContext conversionContext) {
-            argument = conversionContext.getArgument();
-            if (targetType != argument.getType()) {
-                argument = null;
->>>>>>> 9edcde4f
             }
         }
         return Argument.of(targetType);
