--- conflicted
+++ resolved
@@ -8,11 +8,7 @@
     runs-on: ubuntu-latest
     strategy:
       matrix:
-<<<<<<< HEAD
         java: ['17']
-=======
-        java: ['8', '11', '17']
->>>>>>> 03dfd87f
     container: amazoncorretto:${{ matrix.java }}
     steps:
     - name: Display Java and Linux version
