--- conflicted
+++ resolved
@@ -1,15 +1,11 @@
 package io.micronaut.http.server.netty.handler
-
-<<<<<<< HEAD
 
 import io.micronaut.http.server.HttpServerConfiguration
 import io.micronaut.http.server.netty.body.ByteBody
 import io.micronaut.http.server.netty.body.ImmediateByteBody
-=======
-import io.micronaut.http.netty.stream.StreamedHttpRequest
+import io.micronaut.http.server.netty.body.StreamingByteBody
 import io.netty.buffer.ByteBuf
 import io.netty.buffer.CompositeByteBuf
->>>>>>> 6e7584e4
 import io.netty.buffer.Unpooled
 import io.netty.channel.ChannelHandler
 import io.netty.channel.ChannelHandlerContext
@@ -313,15 +309,15 @@
         Subscription subscription = null
         def ch = new EmbeddedChannel(mon, new PipeliningServerHandler(new RequestHandler() {
             @Override
-            void accept(ChannelHandlerContext ctx, HttpRequest request, PipeliningServerHandler.OutboundAccess outboundAccess) {
-                ((StreamedHttpRequest) request).subscribe(new Subscriber<HttpContent>() {
+            void accept(ChannelHandlerContext ctx, HttpRequest request, ByteBody body, PipeliningServerHandler.OutboundAccess outboundAccess) {
+                ((StreamingByteBody) body).rawContent(new HttpServerConfiguration()).asPublisher().subscribe(new Subscriber<ByteBuf>() {
                     @Override
                     void onSubscribe(Subscription s) {
                         subscription = s
                     }
 
                     @Override
-                    void onNext(HttpContent httpContent) {
+                    void onNext(ByteBuf httpContent) {
                         httpContent.release()
                     }
 
@@ -371,10 +367,12 @@
     def 'decompression parts to full'(ChannelHandler compressor, CharSequence contentEncoding) {
         given:
         HttpRequest req = null
+        ImmediateByteBody ibb = null
         def ch = new EmbeddedChannel(new PipeliningServerHandler(new RequestHandler() {
             @Override
-            void accept(ChannelHandlerContext ctx, HttpRequest request, PipeliningServerHandler.OutboundAccess outboundAccess) {
+            void accept(ChannelHandlerContext ctx, HttpRequest request, ByteBody body, PipeliningServerHandler.OutboundAccess outboundAccess) {
                 req = request
+                ibb = body
                 outboundAccess.writeFull(new DefaultFullHttpResponse(HttpVersion.HTTP_1_1, HttpResponseStatus.NO_CONTENT))
             }
 
@@ -404,10 +402,10 @@
         ch.flushInbound()
         then:
         !req.headers().contains(HttpHeaderNames.CONTENT_ENCODING)
-        ((FullHttpRequest) req).content().equals(Unpooled.wrappedBuffer(uncompressed))
+        ibb.contentUnclaimed().equals(Unpooled.wrappedBuffer(uncompressed))
 
         cleanup:
-        req.content().release()
+        ibb.release()
 
         where:
         contentEncoding            | compressor
@@ -421,10 +419,12 @@
     def 'decompression full to full'(ChannelHandler compressor, CharSequence contentEncoding) {
         given:
         HttpRequest req = null
+        ImmediateByteBody ibb = null
         def ch = new EmbeddedChannel(new PipeliningServerHandler(new RequestHandler() {
             @Override
-            void accept(ChannelHandlerContext ctx, HttpRequest request, PipeliningServerHandler.OutboundAccess outboundAccess) {
+            void accept(ChannelHandlerContext ctx, HttpRequest request, ByteBody body, PipeliningServerHandler.OutboundAccess outboundAccess) {
                 req = request
+                ibb = body
                 outboundAccess.writeFull(new DefaultFullHttpResponse(HttpVersion.HTTP_1_1, HttpResponseStatus.NO_CONTENT))
             }
 
@@ -453,10 +453,10 @@
         ch.writeInbound(r)
         then:
         !req.headers().contains(HttpHeaderNames.CONTENT_ENCODING)
-        ((FullHttpRequest) req).content().equals(Unpooled.wrappedBuffer(uncompressed))
+        ibb.contentUnclaimed().equals(Unpooled.wrappedBuffer(uncompressed))
 
         cleanup:
-        req.content().release()
+        ibb.release()
 
         where:
         contentEncoding            | compressor
@@ -470,10 +470,12 @@
     def 'decompression parts to stream'(ChannelHandler compressor, CharSequence contentEncoding) {
         given:
         HttpRequest req = null
+        StreamingByteBody sbb = null
         def ch = new EmbeddedChannel(new PipeliningServerHandler(new RequestHandler() {
             @Override
-            void accept(ChannelHandlerContext ctx, HttpRequest request, PipeliningServerHandler.OutboundAccess outboundAccess) {
+            void accept(ChannelHandlerContext ctx, HttpRequest request, ByteBody body, PipeliningServerHandler.OutboundAccess outboundAccess) {
                 req = request
+                sbb = body
                 outboundAccess.writeFull(new DefaultFullHttpResponse(HttpVersion.HTTP_1_1, HttpResponseStatus.NO_CONTENT))
             }
 
@@ -506,8 +508,8 @@
         then:
         !req.headers().contains(HttpHeaderNames.CONTENT_ENCODING)
         CompositeByteBuf decompressed = Unpooled.compositeBuffer()
-        for (HttpContent c : Flux.from((StreamedHttpRequest) req).toIterable()) {
-            decompressed.addComponent(true, c.content())
+        for (ByteBuf c : Flux.from(sbb.rawContent(new HttpServerConfiguration()).asPublisher()).toIterable()) {
+            decompressed.addComponent(true, c)
         }
         decompressed.equals(Unpooled.wrappedBuffer(uncompressed))
 
