--- conflicted
+++ resolved
@@ -45,14 +45,10 @@
 @Singleton
 public class FileTypeHandler implements NettyCustomizableResponseTypeHandler<Object> {
 
-<<<<<<< HEAD
-    private static final Class<?>[] SUPPORTED_TYPES = new Class[]{File.class, StreamedFile.class, NettyFileCustomizableResponseType.class, SystemFile.class};
-=======
     // sorted array of entity headers
     // https://tools.ietf.org/html/rfc2616#section-7.1
     private static final String[] ENTITY_HEADERS = new String[] {HttpHeaders.ALLOW, HttpHeaders.CONTENT_ENCODING, HttpHeaders.CONTENT_LANGUAGE, HttpHeaders.CONTENT_LENGTH, HttpHeaders.CONTENT_LOCATION, HttpHeaders.CONTENT_MD5, HttpHeaders.CONTENT_RANGE, HttpHeaders.CONTENT_TYPE, HttpHeaders.EXPIRES, HttpHeaders.LAST_MODIFIED};
-    private static final Class<?>[] SUPPORTED_TYPES = new Class[]{File.class, SystemFileCustomizableResponseType.class, StreamedFile.class, NettyFileCustomizableResponseType.class, SystemFile.class};
->>>>>>> 1f28b72a
+    private static final Class<?>[] SUPPORTED_TYPES = new Class[]{File.class, StreamedFile.class, NettyFileCustomizableResponseType.class, SystemFile.class};
     private final FileTypeHandlerConfiguration configuration;
 
     /**
@@ -149,7 +145,7 @@
         headers.date(now);
     }
 
-    private static void copyNonEntityHeaders(NettyMutableHttpResponse<?> from, NettyMutableHttpResponse to) {
+    private static void copyNonEntityHeaders(MutableHttpResponse<?> from, MutableHttpResponse to) {
         from.getHeaders().forEachValue((header, value) -> {
             if (Arrays.binarySearch(ENTITY_HEADERS, header) < 0) {
                 to.getHeaders().add(header, value);
@@ -157,11 +153,11 @@
         });
     }
 
-    private FullHttpResponse notModified(NettyMutableHttpResponse<?> originalResponse) {
-        NettyMutableHttpResponse response = (NettyMutableHttpResponse) HttpResponse.notModified();
+    private FullHttpResponse notModified(MutableHttpResponse<?> originalResponse) {
+        MutableHttpResponse response = HttpResponse.notModified();
         copyNonEntityHeaders(originalResponse, response);
         setDateHeader(response);
-        return response.getNativeResponse();
+        return ((NettyMutableHttpResponse) response).getNativeResponse();
     }
 
 }