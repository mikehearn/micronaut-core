/*
 * Copyright 2017-2023 original authors
 *
 * Licensed under the Apache License, Version 2.0 (the "License");
 * you may not use this file except in compliance with the License.
 * You may obtain a copy of the License at
 *
 * https://www.apache.org/licenses/LICENSE-2.0
 *
 * Unless required by applicable law or agreed to in writing, software
 * distributed under the License is distributed on an "AS IS" BASIS,
 * WITHOUT WARRANTIES OR CONDITIONS OF ANY KIND, either express or implied.
 * See the License for the specific language governing permissions and
 * limitations under the License.
 */
package io.micronaut.http.server.netty.handler;

import io.micronaut.core.annotation.Internal;
import io.micronaut.core.annotation.NonNull;
import io.micronaut.core.annotation.Nullable;
import io.micronaut.http.netty.body.NettyWriteContext;
import io.micronaut.http.netty.reactive.HotObservable;
import io.micronaut.http.netty.stream.StreamedHttpResponse;
import io.micronaut.http.server.netty.HttpCompressionStrategy;
import io.micronaut.http.server.netty.body.ByteBody;
import io.netty.buffer.ByteBuf;
import io.netty.buffer.ByteBufAllocator;
import io.netty.buffer.CompositeByteBuf;
import io.netty.buffer.Unpooled;
import io.netty.channel.ChannelFutureListener;
import io.netty.channel.ChannelHandler;
import io.netty.channel.ChannelHandlerContext;
import io.netty.channel.ChannelInboundHandlerAdapter;
import io.netty.channel.EventLoop;
import io.netty.channel.embedded.EmbeddedChannel;
import io.netty.handler.codec.compression.Brotli;
import io.netty.handler.codec.compression.BrotliDecoder;
<<<<<<< HEAD
=======
import io.netty.handler.codec.compression.DecompressionException;
>>>>>>> b279708b
import io.netty.handler.codec.compression.SnappyFrameDecoder;
import io.netty.handler.codec.compression.ZlibCodecFactory;
import io.netty.handler.codec.compression.ZlibWrapper;
import io.netty.handler.codec.http.DefaultFullHttpResponse;
import io.netty.handler.codec.http.DefaultHttpContent;
import io.netty.handler.codec.http.DefaultHttpResponse;
import io.netty.handler.codec.http.DefaultLastHttpContent;
import io.netty.handler.codec.http.FullHttpRequest;
import io.netty.handler.codec.http.FullHttpResponse;
import io.netty.handler.codec.http.HttpContent;
import io.netty.handler.codec.http.HttpHeaderNames;
import io.netty.handler.codec.http.HttpHeaderValues;
import io.netty.handler.codec.http.HttpHeaders;
import io.netty.handler.codec.http.HttpRequest;
import io.netty.handler.codec.http.HttpResponse;
import io.netty.handler.codec.http.HttpResponseStatus;
import io.netty.handler.codec.http.HttpUtil;
import io.netty.handler.codec.http.HttpVersion;
import io.netty.handler.codec.http.LastHttpContent;
import io.netty.handler.timeout.IdleState;
import io.netty.handler.timeout.IdleStateEvent;
import org.reactivestreams.Publisher;
import org.reactivestreams.Subscriber;
import org.reactivestreams.Subscription;
import org.slf4j.Logger;
import org.slf4j.LoggerFactory;
import reactor.core.publisher.Flux;
import reactor.core.publisher.Sinks;
import reactor.util.concurrent.Queues;

import java.io.InputStream;
import java.io.InterruptedIOException;
import java.util.ArrayDeque;
import java.util.ArrayList;
import java.util.List;
import java.util.Objects;
import java.util.Queue;
import java.util.concurrent.ExecutorService;
import java.util.concurrent.Future;

/**
 * Netty handler that handles incoming {@link HttpRequest}s and forwards them to a
 * {@link RequestHandler}.
 *
 * @author Jonas Konrad
 * @since 4.0.0
 */
@Internal
public final class PipeliningServerHandler extends ChannelInboundHandlerAdapter {
    private static final int LENGTH_8K = 8192;
    private static final Logger LOG = LoggerFactory.getLogger(PipeliningServerHandler.class);

    private final RequestHandler requestHandler;

    // these three handlers can be reused and are cached here
    private final DroppingInboundHandler droppingInboundHandler = new DroppingInboundHandler();
    private final InboundHandler baseInboundHandler = new MessageInboundHandler();
    private final OptimisticBufferingInboundHandler optimisticBufferingInboundHandler = new OptimisticBufferingInboundHandler();

    private Compressor compressor;

    /**
     * Current handler for inbound messages.
     */
    private InboundHandler inboundHandler = baseInboundHandler;

    /**
     * Queue of outbound messages that can't be written yet.
     */
    private final Queue<OutboundAccess> outboundQueue = new ArrayDeque<>(1);
    /**
     * Current outbound message, or {@code null} if no outbound message is waiting.
     */
    @Nullable
    private OutboundHandler outboundHandler = null;

    private ChannelHandlerContext ctx;
    /**
     * {@code true} iff we are in a read operation, before {@link #channelReadComplete}.
     */
    private boolean reading = false;
    /**
     * {@code true} iff {@code ctx.read()} has been called already.
     */
    private boolean readCalled = false;
    /**
     * {@code true} iff this handler has been removed.
     */
    private boolean removed = false;
    /**
     * {@code true} iff we should flush on {@link #channelReadComplete}.
     */
    private boolean flushPending = false;
    /**
     * {@code true} inside {@link #writeSome()} to avoid reentrancy.
     */
    private boolean writing = false;

    public PipeliningServerHandler(RequestHandler requestHandler) {
        this.requestHandler = requestHandler;
    }

    public void setCompressionStrategy(HttpCompressionStrategy compressionStrategy) {
        this.compressor = new Compressor(compressionStrategy);
    }

    public static boolean canHaveBody(HttpResponseStatus status) {
        // All 1xx (Informational), 204 (No Content), and 304 (Not Modified)
        // responses do not include a message body
        return !(status == HttpResponseStatus.CONTINUE || status == HttpResponseStatus.SWITCHING_PROTOCOLS ||
            status == HttpResponseStatus.PROCESSING || status == HttpResponseStatus.NO_CONTENT ||
            status == HttpResponseStatus.NOT_MODIFIED);
    }

    private static boolean hasBody(HttpRequest request) {
        // if there's a decoder failure (e.g. invalid header), don't expect the body to come in
        if (request.decoderResult().isFailure()) {
            return false;
        }
        // Http requests don't have a body if they define 0 content length, or no content length and no transfer
        // encoding
        int contentLength;
        try {
            contentLength = HttpUtil.getContentLength(request, 0);
        } catch (NumberFormatException e) {
            // handle invalid content length, https://github.com/netty/netty/issues/12113
            contentLength = 0;
        }
        return contentLength != 0 || HttpUtil.isTransferEncodingChunked(request);
    }

    /**
     * Call {@code ctx.read()} if necessary.
     */
    private void refreshNeedMore() {
        // if readCalled is true, ctx.read() is already called and we haven't seen the associated readComplete yet.

        // needMore is false if there is downstream backpressure.

        // requestHandler itself (i.e. non-streaming request processing) does not have
        // backpressure. For this, check whether there is a request that has been fully read but
        // has no response yet. If there is, apply backpressure.
        if (!readCalled && outboundQueue.size() <= 1 && inboundHandler.needMore()) {
            readCalled = true;
            ctx.read();
        }
    }

    @Override
    public void handlerAdded(ChannelHandlerContext ctx) throws Exception {
        this.ctx = ctx;
        // we take control of reading now.
        ctx.channel().config().setAutoRead(false);
        refreshNeedMore();
    }

    @Override
    public void handlerRemoved(ChannelHandlerContext ctx) throws Exception {
        removed = true;
        if (outboundHandler != null) {
            outboundHandler.discard();
        }
        for (OutboundAccess queued : outboundQueue) {
            if (queued.handler != null) {
                queued.handler.discard();
            }
        }
        outboundQueue.clear();
        requestHandler.removed();
    }

    @Override
    public void channelRead(@NonNull ChannelHandlerContext ctx, @NonNull Object msg) throws Exception {
        reading = true;
        inboundHandler.read(msg);
    }

    @Override
    public void channelReadComplete(ChannelHandlerContext ctx) throws Exception {
        inboundHandler.readComplete();
        reading = false;
        // only unset readCalled now. This ensures no read call is done before channelReadComplete
        readCalled = false;
        if (flushPending) {
            ctx.flush();
            flushPending = false;
        }
        refreshNeedMore();
    }

    @Override
    public void exceptionCaught(ChannelHandlerContext ctx, Throwable cause) throws Exception {
        inboundHandler.handleUpstreamError(cause);
    }

    @Override
    public void channelWritabilityChanged(ChannelHandlerContext ctx) throws Exception {
        writeSome();
    }

    @Override
    public void userEventTriggered(ChannelHandlerContext ctx, Object evt) throws Exception {
        if (evt instanceof IdleStateEvent idleStateEvent) {
            IdleState state = idleStateEvent.state();
            if (state == IdleState.ALL_IDLE) {
                ctx.close();
            }
        }
        super.userEventTriggered(ctx, evt);
    }

    /**
     * Write a message.
     *
     * @param message The message to write
     * @param flush   {@code true} iff we should flush after this message
     * @param close   {@code true} iff the channel should be closed after this message
     */
    private void write(Object message, boolean flush, boolean close) {
        if (close) {
            ctx.writeAndFlush(message).addListener(ChannelFutureListener.CLOSE);
        } else {
            if (flush) {
                // delay flush until readComplete if possible
                if (reading) {
                    ctx.write(message, ctx.voidPromise());
                    flushPending = true;
                } else {
                    ctx.writeAndFlush(message, ctx.voidPromise());
                }
            } else {
                ctx.write(message, ctx.voidPromise());
            }
        }
    }

    /**
     * Write some data if possible.
     */
    private void writeSome() {
        if (writing) {
            // already inside writeSome
            return;
        }
        writing = true;
        try {
            while (ctx.channel().isWritable()) {
                // if we have no outboundHandler, check whether the first queued response is ready
                if (outboundHandler == null) {
                    OutboundAccess next = outboundQueue.peek();
                    if (next != null && next.handler != null) {
                        outboundQueue.poll();
                        outboundHandler = next.handler;
                        refreshNeedMore();
                    } else {
                        return;
                    }
                }
                OutboundHandler oldHandler = outboundHandler;
                oldHandler.writeSome();
                if (outboundHandler == oldHandler) {
                    // handler is not done yet
                    break;
                }
            }
        } finally {
            writing = false;
        }
    }

    /**
     * An inbound handler is responsible for all incoming messages.
     */
    private abstract class InboundHandler {
        /**
         * @return {@code true} iff this handler can process more data. This is usually {@code true},
         * except for streaming requests when there is downstream backpressure.
         */
        boolean needMore() {
            return true;
        }

        /**
         * @see #channelRead
         */
        abstract void read(Object message);

        /**
         * @see #exceptionCaught
         */
        abstract void handleUpstreamError(Throwable cause);

        /**
         * @see #channelReadComplete
         */
        void readComplete() {
        }
    }

    /**
     * Base {@link InboundHandler} that handles {@link HttpRequest}s and then determines how to
     * deal with the body.
     */
    private final class MessageInboundHandler extends InboundHandler {
        @Override
        void read(Object message) {
            HttpRequest request = (HttpRequest) message;
            OutboundAccess outboundAccess = new OutboundAccess(request);
            outboundQueue.add(outboundAccess);

            HttpHeaders headers = request.headers();
            String contentEncoding = getContentEncoding(headers);
            EmbeddedChannel decompressionChannel;
            if (contentEncoding == null) {
                decompressionChannel = null;
            } else if (HttpHeaderValues.GZIP.contentEqualsIgnoreCase(contentEncoding) ||
                HttpHeaderValues.X_GZIP.contentEqualsIgnoreCase(contentEncoding)) {
                decompressionChannel = new EmbeddedChannel(ctx.channel().id(), ctx.channel().metadata().hasDisconnect(),
                    ctx.channel().config(), ZlibCodecFactory.newZlibDecoder(ZlibWrapper.GZIP));
            } else if (HttpHeaderValues.DEFLATE.contentEqualsIgnoreCase(contentEncoding) ||
                HttpHeaderValues.X_DEFLATE.contentEqualsIgnoreCase(contentEncoding)) {
                decompressionChannel = new EmbeddedChannel(ctx.channel().id(), ctx.channel().metadata().hasDisconnect(),
                    ctx.channel().config(), ZlibCodecFactory.newZlibDecoder(ZlibWrapper.ZLIB_OR_NONE));
            } else if (Brotli.isAvailable() && HttpHeaderValues.BR.contentEqualsIgnoreCase(contentEncoding)) {
                decompressionChannel = new EmbeddedChannel(ctx.channel().id(), ctx.channel().metadata().hasDisconnect(),
                    ctx.channel().config(), new BrotliDecoder());
            } else if (HttpHeaderValues.SNAPPY.contentEqualsIgnoreCase(contentEncoding)) {
                decompressionChannel = new EmbeddedChannel(ctx.channel().id(), ctx.channel().metadata().hasDisconnect(),
                    ctx.channel().config(), new SnappyFrameDecoder());
            } else {
                decompressionChannel = null;
            }
            if (decompressionChannel != null) {
                headers.remove(HttpHeaderNames.CONTENT_LENGTH);
                headers.remove(HttpHeaderNames.CONTENT_ENCODING);
                headers.add(HttpHeaderNames.TRANSFER_ENCODING, HttpHeaderValues.CHUNKED);
            }

            boolean full = request instanceof FullHttpRequest;
            if (full && decompressionChannel == null) {
                requestHandler.accept(ctx, request, ByteBody.of(((FullHttpRequest) request).content()), outboundAccess);
            } else if (!hasBody(request)) {
                inboundHandler = droppingInboundHandler;
                if (message instanceof HttpContent) {
                    inboundHandler.read(message);
                }
                if (decompressionChannel != null) {
                    decompressionChannel.finish();
                }
                requestHandler.accept(ctx, request, ByteBody.empty(), outboundAccess);
            } else {
                optimisticBufferingInboundHandler.init(request, outboundAccess);
                if (decompressionChannel == null) {
                    inboundHandler = optimisticBufferingInboundHandler;
                } else {
                    inboundHandler = new DecompressingInboundHandler(decompressionChannel, optimisticBufferingInboundHandler);
                }
                if (full) {
                    inboundHandler.read(new DefaultLastHttpContent(((FullHttpRequest) request).content()));
                }
            }
        }

        private static String getContentEncoding(HttpHeaders headers) {
            // from io.netty.handler.codec.http.HttpContentDecoder

            // Determine the content encoding.
            String contentEncoding = headers.get(HttpHeaderNames.CONTENT_ENCODING);
            if (contentEncoding != null) {
                contentEncoding = contentEncoding.trim();
            } else {
                String transferEncoding = headers.get(HttpHeaderNames.TRANSFER_ENCODING);
                if (transferEncoding != null) {
                    int idx = transferEncoding.indexOf(",");
                    if (idx != -1) {
                        contentEncoding = transferEncoding.substring(0, idx).trim();
                    } else {
                        contentEncoding = transferEncoding.trim();
                    }
                } else {
                    contentEncoding = null;
                }
            }
            return contentEncoding;
        }

        @Override
        void handleUpstreamError(Throwable cause) {
            requestHandler.handleUnboundError(cause);
        }
    }

    /**
     * Handler that buffers input data until the request is complete, in which case it forwards it
     * as {@link FullHttpRequest}, or devolves to {@link StreamingInboundHandler} if not all data
     * has arrived yet by the time {@link #channelReadComplete} is called.
     */
    private final class OptimisticBufferingInboundHandler extends InboundHandler {
        private HttpRequest request;
        private OutboundAccess outboundAccess;
        private final List<HttpContent> buffer = new ArrayList<>();

        void init(HttpRequest request, OutboundAccess outboundAccess) {
            assert buffer.isEmpty();
            this.request = request;
            this.outboundAccess = outboundAccess;
        }

        @Override
        void read(Object message) {
            HttpContent content = (HttpContent) message;
            if (content.content().isReadable()) {
                buffer.add(content);
            } else {
                content.release();
            }
            if (message instanceof LastHttpContent last) {
                // we got the full message before readComplete
                ByteBuf fullBody;
                if (buffer.size() == 0) {
                    fullBody = Unpooled.EMPTY_BUFFER;
                } else if (buffer.size() == 1) {
                    fullBody = buffer.get(0).content();
                } else {
                    CompositeByteBuf composite = ctx.alloc().compositeBuffer();
                    for (HttpContent c : buffer) {
                        composite.addComponent(true, c.content());
                    }
                    fullBody = composite;
                }
                buffer.clear();
                HttpRequest request = this.request;
                this.request = null;
                OutboundAccess outboundAccess = this.outboundAccess;
                this.outboundAccess = null;
                requestHandler.accept(ctx, request, ByteBody.of(fullBody), outboundAccess);

                inboundHandler = baseInboundHandler;
            }
        }

        @Override
        void readComplete() {
            devolveToStreaming();
            inboundHandler.readComplete();
        }

        @Override
        void handleUpstreamError(Throwable cause) {
            devolveToStreaming();
            inboundHandler.handleUpstreamError(cause);
        }

        private void devolveToStreaming() {
            StreamingInboundHandler streamingInboundHandler = new StreamingInboundHandler();
            for (HttpContent content : buffer) {
                streamingInboundHandler.read(content);
            }
            buffer.clear();
            HttpRequest request = this.request;
            OutboundAccess outboundAccess = this.outboundAccess;
            this.request = null;
            this.outboundAccess = null;

            if (inboundHandler == this) {
                inboundHandler = streamingInboundHandler;
            } else {
                ((DecompressingInboundHandler) inboundHandler).delegate = streamingInboundHandler;
            }
            Flux<HttpContent> flux;
            if (HttpUtil.is100ContinueExpected(request)) {
                flux = streamingInboundHandler.flux().doOnSubscribe(s -> outboundAccess.writeContinue());
            } else {
                flux = streamingInboundHandler.flux();
            }
            requestHandler.accept(ctx, request, ByteBody.of(new HotObservable<>() {
                @Override
                public void closeIfNoSubscriber() {
                    streamingInboundHandler.closeIfNoSubscriber();
                }

                @Override
                public void subscribe(Subscriber<? super HttpContent> s) {
                    flux.subscribe(s);
                }
            }, HttpUtil.getContentLength(request, -1L)), outboundAccess);
        }
    }

    /**
     * Handler that exposes incoming content as a {@link Flux}.
     */
    private final class StreamingInboundHandler extends InboundHandler {
        private final Queue<HttpContent> queue = Queues.<HttpContent>unbounded().get();
        private final Sinks.Many<HttpContent> sink = Sinks.many().unicast().onBackpressureBuffer(queue);
        private long requested = 0;

        @Override
        void read(Object message) {
            requested--;
            HttpContent content = (HttpContent) message;
            if (sink.tryEmitNext(content.touch()) != Sinks.EmitResult.OK) {
                content.release();
            }
            if (message instanceof LastHttpContent) {
                sink.tryEmitComplete();
                inboundHandler = baseInboundHandler;
            }
        }

        @Override
        void handleUpstreamError(Throwable cause) {
            releaseQueue();
            if (sink.tryEmitError(cause) != Sinks.EmitResult.OK) {
                requestHandler.handleUnboundError(cause);
            }
        }

        @Override
        boolean needMore() {
            return requested > 0;
        }

        private void request(long n) {
            EventLoop eventLoop = ctx.channel().eventLoop();
            if (!eventLoop.inEventLoop()) {
                eventLoop.execute(() -> request(n));
                return;
            }

            long newRequested = requested + n;
            if (newRequested < requested) {
                // overflow
                newRequested = Long.MAX_VALUE;
            }
            requested = newRequested;
            refreshNeedMore();
        }

        Flux<HttpContent> flux() {
            return sink.asFlux()
                .doOnRequest(this::request)
                .doOnCancel(this::cancel);
        }

        void closeIfNoSubscriber() {
            EventLoop eventLoop = ctx.channel().eventLoop();
            if (!eventLoop.inEventLoop()) {
                eventLoop.execute(this::closeIfNoSubscriber);
                return;
            }

            if (sink.currentSubscriberCount() == 0) {
                cancelImpl();
            }
        }

        private void releaseQueue() {
            while (true) {
                HttpContent c = queue.poll();
                if (c == null) {
                    break;
                }
                c.release();
            }
        }

        private void cancel() {
            EventLoop eventLoop = ctx.channel().eventLoop();
            if (!eventLoop.inEventLoop()) {
                eventLoop.execute(this::cancel);
                return;
            }

            cancelImpl();
        }

        private void cancelImpl() {
            if (inboundHandler == this) {
                inboundHandler = droppingInboundHandler;
                refreshNeedMore();
            } else if (inboundHandler instanceof DecompressingInboundHandler dec && dec.delegate == this) {
                dec.dispose();
                inboundHandler = droppingInboundHandler;
                refreshNeedMore();
            }
            releaseQueue();
        }
    }

    private class DecompressingInboundHandler extends InboundHandler {
        private final EmbeddedChannel channel;
        private InboundHandler delegate;

        public DecompressingInboundHandler(EmbeddedChannel channel, InboundHandler delegate) {
            this.channel = channel;
            this.delegate = delegate;
        }

        @Override
        void read(Object message) {
            ByteBuf compressed = ((HttpContent) message).content();
            if (!compressed.isReadable()) {
                delegate.read(message);
                return;
            }

            channel.writeInbound(compressed);
            boolean last = message instanceof LastHttpContent;
            if (last) {
                channel.finish();
            }

            while (true) {
                ByteBuf decompressed = channel.readInbound();
                if (decompressed == null) {
                    break;
                }
                if (!decompressed.isReadable()) {
                    decompressed.release();
                    continue;
                }
                delegate.read(new DefaultHttpContent(decompressed));
            }

            if (last) {
                delegate.read(LastHttpContent.EMPTY_LAST_CONTENT);
            }
        }

        void dispose() {
<<<<<<< HEAD
            channel.finishAndReleaseAll();
=======
            try {
                channel.finishAndReleaseAll();
            } catch (DecompressionException ignored) {
            }
>>>>>>> b279708b
        }

        @Override
        void readComplete() {
            delegate.readComplete();
        }

        @Override
        void handleUpstreamError(Throwable cause) {
            delegate.handleUpstreamError(cause);
        }
    }

    /**
     * Handler that drops all incoming content.
     */
    private final class DroppingInboundHandler extends InboundHandler {
        @Override
        void read(Object message) {
            ((HttpContent) message).release();
            if (message instanceof LastHttpContent) {
                inboundHandler = baseInboundHandler;
            }
        }

        @Override
        void handleUpstreamError(Throwable cause) {
            requestHandler.handleUnboundError(cause);
        }
    }

    /**
     * Class that allows writing the response for the request this object is associated with.
     */
    public final class OutboundAccess implements NettyWriteContext {
        /**
         * The request that caused this response. This is used for compression decisions.
         */
        private final HttpRequest request;
        /**
         * The handler that will perform the actual write operation.
         */
        private OutboundHandler handler;
        private Object attachment = null;
        private boolean closeAfterWrite = false;

        private OutboundAccess(HttpRequest request) {
            this.request = request;
        }

        @Override
        public ByteBufAllocator alloc() {
            return ctx.alloc();
        }

        /**
         * Set an attachment that is passed to {@link RequestHandler#responseWritten}. Defaults to
         * {@code null}.
         *
         * @param attachment The attachment to forward
         */
        public void attachment(Object attachment) {
            this.attachment = attachment;
        }

        /**
         * Mark this channel to be closed after this response has been written.
         */
        public void closeAfterWrite() {
            closeAfterWrite = true;
        }

        private void preprocess(HttpResponse message) {
            if (!message.protocolVersion().equals(request.protocolVersion())) {
                // if the response includes features not supported by http/1.0, well that's just too bad, isn't it?
                // we'll at least handle the connection state properly.
                message.setProtocolVersion(request.protocolVersion());
            }
            if (request.protocolVersion().isKeepAliveDefault()) {
                if (request.headers().contains(HttpHeaderNames.CONNECTION, HttpHeaderValues.CLOSE, true)) {
                    closeAfterWrite();
                }
            } else {
                if (!request.headers().contains(HttpHeaderNames.CONNECTION, HttpHeaderValues.KEEP_ALIVE, true)) {
                    closeAfterWrite();
                }
            }

            if (message.protocolVersion().isKeepAliveDefault()) {
                if (message.headers().contains(HttpHeaderNames.CONNECTION, HttpHeaderValues.CLOSE, true)) {
                    closeAfterWrite();
                } else if (closeAfterWrite) {
                    // add the header
                    message.headers().add(HttpHeaderNames.CONNECTION, HttpHeaderValues.CLOSE);
                }
            } else {
                if (!message.headers().contains(HttpHeaderNames.CONNECTION, HttpHeaderValues.KEEP_ALIVE, true)) {
                    closeAfterWrite();
                } else if (closeAfterWrite) {
                    // remove the keep-alive header
                    message.headers().remove(HttpHeaderNames.CONNECTION);
                }
            }
            // According to RFC 7230 a server MUST NOT send a Content-Length or a Transfer-Encoding when the status
            // code is 1xx or 204, also a status code 304 may not have a Content-Length or Transfer-Encoding set.
            if (!HttpUtil.isContentLengthSet(message) && !HttpUtil.isTransferEncodingChunked(message) && canHaveBody(message.status())) {
                HttpUtil.setKeepAlive(message, false);
                closeAfterWrite();
            }
        }

        /**
         * Write a 100 CONTINUE response.
         */
        private void writeContinue() {
            if (handler == null) {
                write(new ContinueOutboundHandler(this));
            }
        }

        /**
         * Write a response using the given outbound handler, when ready.
         */
        private void write(OutboundHandler handler) {
            // technically handler should be volatile for this check, but this is only for sanity anyway
            if (this.handler != null && !(this.handler instanceof ContinueOutboundHandler)) {
                throw new IllegalStateException("Only one response per request");
            }

            EventLoop eventLoop = ctx.channel().eventLoop();
            if (!eventLoop.inEventLoop()) {
                eventLoop.execute(() -> write(handler));
                return;
            }

            if (this.handler instanceof ContinueOutboundHandler cont) {
                cont.next = handler;
                writeSome();
            } else {
                this.handler = handler;
                if (outboundQueue.peek() == this) {
                    writeSome();
                }
            }
        }

        @Override
        public void writeFull(FullHttpResponse response, boolean headResponse) {
            response.headers().remove(HttpHeaderNames.TRANSFER_ENCODING);
            if (canHaveBody(response.status())) {
                if (!headResponse) {
                    response.headers().set(HttpHeaderNames.CONTENT_LENGTH, response.content().readableBytes());
                }
            } else {
                response.headers().remove(HttpHeaderNames.CONTENT_LENGTH);
            }
            preprocess(response);
            FullOutboundHandler oh = new FullOutboundHandler(this, response);
            prepareCompression(response, oh);
            write(oh);
        }

        @Override
        public void writeStreamed(HttpResponse response, Publisher<HttpContent> content) {
            response.headers().remove(HttpHeaderNames.CONTENT_LENGTH);
            if (canHaveBody(response.status())) {
                response.headers().set(HttpHeaderNames.TRANSFER_ENCODING, HttpHeaderValues.CHUNKED);
            } else {
                response.headers().remove(HttpHeaderNames.TRANSFER_ENCODING);
            }
            preprocess(response);
            StreamingOutboundHandler oh = new StreamingOutboundHandler(this, response);
            prepareCompression(response, oh);
            content.subscribe(oh);
        }

        @Override
        public void writeStream(HttpResponse response, InputStream stream, ExecutorService executorService) {
            preprocess(response);
            BlockingOutboundHandler oh = new BlockingOutboundHandler(this, response, stream, executorService);
            prepareCompression(response, oh);
            write(oh);
        }

        private void prepareCompression(HttpResponse response, OutboundHandler outboundHandler) {
            if (compressor == null) {
                return;
            }
            ChannelHandler compressionHandler = compressor.prepare(request, response);
            if (compressionHandler != null) {
                // if content-length and transfer-encoding are unset, we will close anyway.
                // if this is a full response, there's special handling below in OutboundHandler
                if (!(response instanceof FullHttpResponse) && response.headers().contains(HttpHeaderNames.CONTENT_LENGTH)) {
                    response.headers().remove(HttpHeaderNames.CONTENT_LENGTH);
                    response.headers().set(HttpHeaderNames.TRANSFER_ENCODING, HttpHeaderValues.CHUNKED);
                }
                outboundHandler.compressionChannel = new EmbeddedChannel(
                    ctx.channel().id(),
                    ctx.channel().metadata().hasDisconnect(),
                    ctx.channel().config(),
                    compressionHandler
                );
            }
        }
    }

    private abstract class OutboundHandler {
        /**
         * {@link OutboundAccess} that created this handler, for metadata access.
         */
        final OutboundAccess outboundAccess;

        EmbeddedChannel compressionChannel;

        private OutboundHandler(OutboundAccess outboundAccess) {
            this.outboundAccess = outboundAccess;
        }

        protected final void writeCompressing(HttpContent content, @SuppressWarnings("SameParameterValue") boolean flush, boolean close) {
            if (this.compressionChannel == null) {
                write(content, flush, close);
            } else {
                // slow path
                writeCompressing0(content, flush, close);
            }
        }

        private void writeCompressing0(HttpContent content, boolean flush, boolean close) {
            EmbeddedChannel compressionChannel = this.compressionChannel;
            if (content.content().isReadable()) {
                compressionChannel.writeOutbound(content.content());
            } else {
                content.content().release();
            }
            boolean last = content instanceof LastHttpContent;
            if (last) {
                compressionChannel.finish();
                this.compressionChannel = null;
            }
            if (content instanceof HttpResponse hr) {
                assert last;

                // fix content-length if necessary
                if (hr.headers().contains(HttpHeaderNames.CONTENT_LENGTH)) {
                    long newContentLength = 0;
                    for (Object outboundMessage : compressionChannel.outboundMessages()) {
                        newContentLength += ((ByteBuf) outboundMessage).readableBytes();
                    }
                    hr.headers().set(HttpHeaderNames.CONTENT_LENGTH, newContentLength);
                }

                // this can happen in FullHttpResponse, just send the full body.
                write(new DefaultHttpResponse(hr.protocolVersion(), hr.status(), hr.headers()), false, false);
            }
            // this is a bit awkward. we go over all the compressed data, *except the last buffer*, and forward them with
            // flush=false and close=false. only for the last buffer we use those flags.
            ByteBuf nextToSend = null;
            while (true) {
                ByteBuf buf = compressionChannel.readOutbound();
                if (buf == null) {
                    break;
                }
                if (nextToSend != null) {
                    write(new DefaultHttpContent(nextToSend), false, false);
                }
                nextToSend = buf;
            }
            // send the last buffer with the flags.
            if (nextToSend == null) {
                if (last) {
                    HttpHeaders trailingHeaders = ((LastHttpContent) content).trailingHeaders();
                    write(trailingHeaders.isEmpty() ? LastHttpContent.EMPTY_LAST_CONTENT : new DefaultLastHttpContent(Unpooled.EMPTY_BUFFER, trailingHeaders), flush, close);
                } else if (flush || close) {
                    // not sure if this can actually happen, but we need to forward a flush/close
                    write(new DefaultHttpContent(Unpooled.EMPTY_BUFFER), flush, close);
                } // else just don't send anything
            } else {
                if (last) {
                    write(new DefaultLastHttpContent(nextToSend, ((LastHttpContent) content).trailingHeaders()), flush, close);
                } else {
                    write(new DefaultHttpContent(nextToSend), flush, close);
                }
            }
        }

        /**
         * Write some data to the channel.
         */
        abstract void writeSome();

        /**
         * Discard the remaining data.
         */
        void discard() {
            EmbeddedChannel compressionChannel = this.compressionChannel;
            if (compressionChannel != null) {
<<<<<<< HEAD
                compressionChannel.finishAndReleaseAll();
=======
                try {
                    compressionChannel.finishAndReleaseAll();
                } catch (DecompressionException ignored) {
                }
>>>>>>> b279708b
                this.compressionChannel = null;
            }
        }
    }

    /**
     * Handler that writes a 100 CONTINUE response and then proceeds with the {@link #next} handler.
     */
    private final class ContinueOutboundHandler extends OutboundHandler {
        private static final FullHttpResponse CONTINUE_11 =
            new DefaultFullHttpResponse(HttpVersion.HTTP_1_1, HttpResponseStatus.CONTINUE, Unpooled.EMPTY_BUFFER);
        private static final FullHttpResponse CONTINUE_10 =
            new DefaultFullHttpResponse(HttpVersion.HTTP_1_1, HttpResponseStatus.CONTINUE, Unpooled.EMPTY_BUFFER);

        boolean written = false;
        OutboundHandler next;

        private ContinueOutboundHandler(OutboundAccess outboundAccess) {
            super(outboundAccess);
        }

        @Override
        void writeSome() {
            if (!written) {
                write(outboundAccess.request.protocolVersion().equals(HttpVersion.HTTP_1_0) ? CONTINUE_10 : CONTINUE_11, true, false);
                written = true;
            }
            if (next != null) {
                outboundHandler = next;
            }
        }

        @Override
        void discard() {
            super.discard();
            if (next != null) {
                next.discard();
                next = null;
            }
        }
    }

    /**
     * Handler that writes a {@link FullHttpResponse}.
     */
    private final class FullOutboundHandler extends OutboundHandler {
        private final FullHttpResponse message;

        FullOutboundHandler(OutboundAccess outboundAccess, FullHttpResponse message) {
            super(outboundAccess);
            this.message = message;
        }

        @Override
        void writeSome() {
            writeCompressing(message, true, outboundAccess.closeAfterWrite);
            outboundHandler = null;
            requestHandler.responseWritten(outboundAccess.attachment);
            PipeliningServerHandler.this.writeSome();
        }

        @Override
        void discard() {
            super.discard();
<<<<<<< HEAD
=======
            outboundHandler = null;
>>>>>>> b279708b
            // pretend we wrote to clean up resources
            requestHandler.responseWritten(outboundAccess.attachment);
            message.release();
        }
    }

    /**
     * Handler that writes a {@link StreamedHttpResponse}.
     */
    private final class StreamingOutboundHandler extends OutboundHandler implements Subscriber<HttpContent> {
        private final OutboundAccess outboundAccess;
        private HttpResponse initialMessage;
        private Subscription subscription;
        private boolean earlyComplete = false;
        private boolean writtenLast = false;

        StreamingOutboundHandler(OutboundAccess outboundAccess, HttpResponse initialMessage) {
            super(outboundAccess);
            if (initialMessage instanceof FullHttpResponse) {
                throw new IllegalArgumentException("Cannot have a full response as the initial message of a streaming response");
            }
            this.outboundAccess = outboundAccess;
            this.initialMessage = Objects.requireNonNull(initialMessage, "initialMessage");
        }

        @Override
        void writeSome() {
            if (initialMessage != null) {
                write(initialMessage, false, false);
                initialMessage = null;
            }
            if (earlyComplete) {
                // onComplete has been called before the first writeSome. Trigger onComplete
                // handling again.
                onComplete();
            } else {
                subscription.request(1);
            }
        }

        @Override
        public void onSubscribe(Subscription s) {
            subscription = s;
            // delay access.write call until the subscription is available, so that writeSome is
            // only called then
            outboundAccess.write(this);
        }

        @Override
        public void onNext(HttpContent httpContent) {
            EventLoop eventLoop = ctx.channel().eventLoop();
            if (!eventLoop.inEventLoop()) {
                eventLoop.execute(() -> onNext(httpContent));
                return;
            }

            if (outboundHandler != this) {
                throw new IllegalStateException("onNext before request?");
            }

            if (writtenLast) {
                throw new IllegalStateException("Already written a LastHttpContent");
            }

            if (!removed) {
                boolean last = httpContent instanceof LastHttpContent;
                if (last) {
                    writtenLast = true;
                }
                writeCompressing(httpContent, true, last && outboundAccess.closeAfterWrite);
                if (ctx.channel().isWritable()) {
                    subscription.request(1);
                }
            } else {
                httpContent.release();
            }
        }

        @Override
        public void onError(Throwable t) {
            EventLoop eventLoop = ctx.channel().eventLoop();
            if (!eventLoop.inEventLoop()) {
                eventLoop.execute(() -> onError(t));
                return;
            }

            if (!removed) {
                if (LOG.isWarnEnabled()) {
                    LOG.warn("Reactive response received an error after some data has already been written. This error cannot be forwarded to the client.", t);
                }
                ctx.close();

                requestHandler.responseWritten(outboundAccess.attachment);
            }
        }

        @Override
        public void onComplete() {
            EventLoop eventLoop = ctx.channel().eventLoop();
            if (!eventLoop.inEventLoop()) {
                eventLoop.execute(this::onComplete);
                return;
            }

            if (outboundHandler != this) {
                // onComplete can be called immediately after onSubscribe, before request.
                earlyComplete = true;
                return;
            }

            outboundHandler = null;
            if (!removed) {
                if (initialMessage != null) {
                    write(initialMessage, false, false);
                    initialMessage = null;
                }

                if (!writtenLast) {
                    writeCompressing(LastHttpContent.EMPTY_LAST_CONTENT, true, outboundAccess.closeAfterWrite);
                }
                requestHandler.responseWritten(outboundAccess.attachment);
                PipeliningServerHandler.this.writeSome();
            }
        }

        @Override
        void discard() {
            super.discard();
            // this is safe because:
            // - onComplete/onError cannot have been called yet, because otherwise outboundHandler
            //   would be null and discard couldn't have been called
            // - while cancel() may trigger onComplete/onError, `removed` is true at this point, so
            //   they won't call responseWritten in turn
            requestHandler.responseWritten(outboundAccess.attachment);
            subscription.cancel();
            outboundHandler = null;
        }
    }

    private final class BlockingOutboundHandler extends OutboundHandler {
        private static final int QUEUE_SIZE = 2;

        private final HttpResponse response;
        private final InputStream stream;
        private final ExecutorService blockingExecutor;

        private final Queue<ByteBuf> queue = new ArrayDeque<>(QUEUE_SIZE);
        private Future<?> worker = null;
        private boolean workerReady = false;
        private boolean discard = false;
        private boolean done = false;
        private boolean producerWaiting = false;
        private boolean consumerWaiting = false;

        BlockingOutboundHandler(
            OutboundAccess outboundAccess,
            HttpResponse response,
            InputStream stream,
            ExecutorService blockingExecutor) {
            super(outboundAccess);
            this.response = response;
            this.stream = stream;
            this.blockingExecutor = blockingExecutor;
        }

        @Override
        void writeSome() {
            if (worker == null) {
                write(response, false, false);
                worker = blockingExecutor.submit(this::work);
            }
            do {
                ByteBuf msg;
                synchronized (this) {
                    if (producerWaiting) {
                        producerWaiting = false;
                        notifyAll();
                    }
                    msg = queue.poll();
                    if (msg == null && !this.done) {
                        consumerWaiting = true;
                        break;
                    }
                }
                if (msg == null) {
                    // this.done == true inside the synchronized block
                    writeCompressing(LastHttpContent.EMPTY_LAST_CONTENT, true, outboundAccess.closeAfterWrite);

                    outboundHandler = null;
                    requestHandler.responseWritten(outboundAccess.attachment);
                    PipeliningServerHandler.this.writeSome();
                    break;
                } else {
                    writeCompressing(new DefaultHttpContent(msg), true, false);
                }
            } while (ctx.channel().isWritable());
        }

        @Override
        void discard() {
            super.discard();
            discard = true;
            if (worker == null) {
                worker = blockingExecutor.submit(this::work);
            } else {
                synchronized (this) {
                    if (workerReady) {
                        worker.cancel(true);
                        // in case the worker was already done, drain buffers
                        drain();
                    } // else worker is still setting up and will see the discard flag in due time
                }
            }
            // pretend we wrote to clean up resources
            requestHandler.responseWritten(outboundAccess.attachment);
        }

        private void work() {
            ByteBuf buf = null;
            try (InputStream stream = this.stream) {
                synchronized (this) {
                    this.workerReady = true;
                    if (this.discard) {
                        // don't read
                        return;
                    }
                }
                while (true) {
                    buf = ctx.alloc().heapBuffer(LENGTH_8K);
                    int n = buf.writeBytes(stream, LENGTH_8K);
                    synchronized (this) {
                        if (n == -1) {
                            done = true;
                            wakeConsumer();
                            break;
                        }
                        while (queue.size() >= QUEUE_SIZE && !discard) {
                            producerWaiting = true;
                            wait();
                        }
                        if (discard) {
                            break;
                        }
                        queue.add(buf);
                        // buf is now owned by the queue
                        buf = null;

                        wakeConsumer();
                    }
                }
            } catch (InterruptedException | InterruptedIOException ignored) {
            } catch (Exception e) {
                if (LOG.isWarnEnabled()) {
                    LOG.warn("InputStream threw an error during read. This error cannot be forwarded to the client. Please make sure any errors are thrown by the controller instead.", e);
                }
            } finally {
                // if we failed to add a buffer to the queue, release it
                if (buf != null) {
                    buf.release();
                }
                synchronized (this) {
                    done = true;

                    if (discard) {
                        drain();
                    }
                }
            }
        }

        private void wakeConsumer() {
            assert Thread.holdsLock(this);

            if (!discard && consumerWaiting) {
                consumerWaiting = false;
                ctx.executor().execute(PipeliningServerHandler.this::writeSome);
            }
        }

        private void drain() {
            assert Thread.holdsLock(this);

            ByteBuf buf;
            while (true) {
                buf = queue.poll();
                if (buf != null) {
                    buf.release();
                } else {
                    break;
                }
            }
        }
    }
}<|MERGE_RESOLUTION|>--- conflicted
+++ resolved
@@ -35,10 +35,7 @@
 import io.netty.channel.embedded.EmbeddedChannel;
 import io.netty.handler.codec.compression.Brotli;
 import io.netty.handler.codec.compression.BrotliDecoder;
-<<<<<<< HEAD
-=======
 import io.netty.handler.codec.compression.DecompressionException;
->>>>>>> b279708b
 import io.netty.handler.codec.compression.SnappyFrameDecoder;
 import io.netty.handler.codec.compression.ZlibCodecFactory;
 import io.netty.handler.codec.compression.ZlibWrapper;
@@ -670,14 +667,10 @@
         }
 
         void dispose() {
-<<<<<<< HEAD
-            channel.finishAndReleaseAll();
-=======
             try {
                 channel.finishAndReleaseAll();
             } catch (DecompressionException ignored) {
             }
->>>>>>> b279708b
         }
 
         @Override
@@ -974,14 +967,10 @@
         void discard() {
             EmbeddedChannel compressionChannel = this.compressionChannel;
             if (compressionChannel != null) {
-<<<<<<< HEAD
-                compressionChannel.finishAndReleaseAll();
-=======
                 try {
                     compressionChannel.finishAndReleaseAll();
                 } catch (DecompressionException ignored) {
                 }
->>>>>>> b279708b
                 this.compressionChannel = null;
             }
         }
@@ -1046,10 +1035,7 @@
         @Override
         void discard() {
             super.discard();
-<<<<<<< HEAD
-=======
             outboundHandler = null;
->>>>>>> b279708b
             // pretend we wrote to clean up resources
             requestHandler.responseWritten(outboundAccess.attachment);
             message.release();
