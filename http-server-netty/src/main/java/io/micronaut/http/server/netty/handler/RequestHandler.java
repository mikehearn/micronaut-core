/*
 * Copyright 2017-2023 original authors
 *
 * Licensed under the Apache License, Version 2.0 (the "License");
 * you may not use this file except in compliance with the License.
 * You may obtain a copy of the License at
 *
 * https://www.apache.org/licenses/LICENSE-2.0
 *
 * Unless required by applicable law or agreed to in writing, software
 * distributed under the License is distributed on an "AS IS" BASIS,
 * WITHOUT WARRANTIES OR CONDITIONS OF ANY KIND, either express or implied.
 * See the License for the specific language governing permissions and
 * limitations under the License.
 */
package io.micronaut.http.server.netty.handler;

import io.micronaut.core.annotation.Internal;
import io.micronaut.http.server.netty.body.ByteBody;
import io.netty.channel.ChannelHandlerContext;
import io.netty.handler.codec.http.HttpRequest;

/**
 * Handler for incoming requests.
 *
 * @author Jonas Konrad
 * @since 4.0.0
 */
@Internal
public interface RequestHandler {
    /**
     * Handle a request.
     *
     * @param ctx            The context this request came in on
<<<<<<< HEAD
     * @param request        The request, either a {@link io.netty.handler.codec.http.FullHttpRequest} or a {@link io.micronaut.http.netty.stream.StreamedHttpRequest}
     * @param body
=======
     * @param request        The request line and headers
     * @param body           The request body
>>>>>>> b279708b
     * @param outboundAccess The {@link PipeliningServerHandler.OutboundAccess} to use for writing the response
     */
    void accept(ChannelHandlerContext ctx, HttpRequest request, ByteBody body, PipeliningServerHandler.OutboundAccess outboundAccess);

    /**
     * Handle an error that is not bound to a request, i.e. happens outside a
     * {@link io.micronaut.http.netty.stream.StreamedHttpRequest}.
     *
     * @param cause The error
     */
    void handleUnboundError(Throwable cause);

    /**
     * Called roughly when a response has been written. In particular, it's called when the user
     * is "done" with the response and has no way of adding further data. The bytes may not have
     * been fully flushed yet, but e.g. the response {@link org.reactivestreams.Publisher} has been
     * fully consumed.<br>
     * This is used for cleaning up the request.
     *
     * @param attachment Object passed to {@link io.micronaut.http.server.netty.handler.PipeliningServerHandler.OutboundAccess#attachment(Object)}
     */
    default void responseWritten(Object attachment) {
    }

    /**
     * Called when the handler is removed.
     */
    default void removed() {
    }
}<|MERGE_RESOLUTION|>--- conflicted
+++ resolved
@@ -32,13 +32,8 @@
      * Handle a request.
      *
      * @param ctx            The context this request came in on
-<<<<<<< HEAD
-     * @param request        The request, either a {@link io.netty.handler.codec.http.FullHttpRequest} or a {@link io.micronaut.http.netty.stream.StreamedHttpRequest}
-     * @param body
-=======
      * @param request        The request line and headers
      * @param body           The request body
->>>>>>> b279708b
      * @param outboundAccess The {@link PipeliningServerHandler.OutboundAccess} to use for writing the response
      */
     void accept(ChannelHandlerContext ctx, HttpRequest request, ByteBody body, PipeliningServerHandler.OutboundAccess outboundAccess);
