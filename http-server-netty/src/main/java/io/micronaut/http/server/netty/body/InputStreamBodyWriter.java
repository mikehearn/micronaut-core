/*
 * Copyright 2017-2023 original authors
 *
 * Licensed under the Apache License, Version 2.0 (the "License");
 * you may not use this file except in compliance with the License.
 * You may obtain a copy of the License at
 *
 * https://www.apache.org/licenses/LICENSE-2.0
 *
 * Unless required by applicable law or agreed to in writing, software
 * distributed under the License is distributed on an "AS IS" BASIS,
 * WITHOUT WARRANTIES OR CONDITIONS OF ANY KIND, either express or implied.
 * See the License for the specific language governing permissions and
 * limitations under the License.
 */
package io.micronaut.http.server.netty.body;

import io.micronaut.buffer.netty.NettyByteBufferFactory;
import io.micronaut.core.annotation.Experimental;
import io.micronaut.core.annotation.Internal;
import io.micronaut.core.io.buffer.ByteBufferFactory;
import io.micronaut.core.type.Argument;
import io.micronaut.core.type.MutableHeaders;
import io.micronaut.http.ByteBodyHttpResponse;
import io.micronaut.http.ByteBodyHttpResponseWrapper;
import io.micronaut.http.HttpRequest;
import io.micronaut.http.MediaType;
import io.micronaut.http.MutableHttpResponse;
import io.micronaut.http.body.ResponseBodyWriter;
import io.micronaut.http.body.stream.InputStreamByteBody;
import io.micronaut.http.codec.CodecException;
import io.micronaut.http.server.netty.configuration.NettyHttpServerConfiguration;
import io.micronaut.scheduling.TaskExecutors;
<<<<<<< HEAD
=======
import io.netty.handler.codec.http.DefaultHttpResponse;
import io.netty.handler.codec.http.HttpHeaderNames;
>>>>>>> 9d339f76
import jakarta.inject.Named;
import jakarta.inject.Singleton;

import java.io.InputStream;
import java.io.OutputStream;
import java.util.OptionalLong;
import java.util.concurrent.ExecutorService;

/**
 * Body writer for {@link InputStream}s.
 *
 * @since 4.0.0
 * @author Graeme Rocher
 */
@Internal
@Experimental
@Singleton
public final class InputStreamBodyWriter extends AbstractFileBodyWriter implements ResponseBodyWriter<InputStream> {
    private final ExecutorService executorService;

    InputStreamBodyWriter(NettyHttpServerConfiguration.FileTypeHandlerConfiguration configuration, @Named(TaskExecutors.BLOCKING) ExecutorService executorService) {
        super(configuration);
        this.executorService = executorService;
    }

    @Override
<<<<<<< HEAD
    public ByteBodyHttpResponse<?> write(ByteBufferFactory<?, ?> bufferFactory, HttpRequest<?> request, MutableHttpResponse<InputStream> outgoingResponse, Argument<InputStream> type, MediaType mediaType, InputStream object) throws CodecException {
        return ByteBodyHttpResponseWrapper.wrap(outgoingResponse, InputStreamByteBody.create(object, OptionalLong.empty(), executorService, NettyByteBufferFactory.DEFAULT));
=======
    public void writeTo(HttpRequest<?> request, MutableHttpResponse<InputStream> outgoingResponse, Argument<InputStream> type, MediaType mediaType, InputStream object, NettyWriteContext nettyContext) throws CodecException {
        outgoingResponse.getHeaders().setIfMissing(HttpHeaderNames.CONTENT_TYPE, mediaType);
        if (outgoingResponse instanceof NettyMutableHttpResponse<?> nettyResponse) {
            final DefaultHttpResponse finalResponse = new DefaultHttpResponse(
                nettyResponse.getNettyHttpVersion(),
                nettyResponse.getNettyHttpStatus(),
                nettyResponse.getNettyHeaders()
            );
            //  can be null if the stream was closed
            nettyContext.write(finalResponse, InputStreamByteBody.create(object, OptionalLong.empty(), executorService, NettyByteBufferFactory.DEFAULT));
        } else {
            throw new IllegalArgumentException("Unsupported response type. Not a Netty response: " + outgoingResponse);
        }
>>>>>>> 9d339f76
    }

    @Override
    public void writeTo(Argument<InputStream> type, MediaType mediaType, InputStream object, MutableHeaders outgoingHeaders, OutputStream outputStream) throws CodecException {
        throw new UnsupportedOperationException("Can only be used in a Netty context");
    }
}<|MERGE_RESOLUTION|>--- conflicted
+++ resolved
@@ -31,11 +31,7 @@
 import io.micronaut.http.codec.CodecException;
 import io.micronaut.http.server.netty.configuration.NettyHttpServerConfiguration;
 import io.micronaut.scheduling.TaskExecutors;
-<<<<<<< HEAD
-=======
-import io.netty.handler.codec.http.DefaultHttpResponse;
 import io.netty.handler.codec.http.HttpHeaderNames;
->>>>>>> 9d339f76
 import jakarta.inject.Named;
 import jakarta.inject.Singleton;
 
@@ -62,24 +58,9 @@
     }
 
     @Override
-<<<<<<< HEAD
     public ByteBodyHttpResponse<?> write(ByteBufferFactory<?, ?> bufferFactory, HttpRequest<?> request, MutableHttpResponse<InputStream> outgoingResponse, Argument<InputStream> type, MediaType mediaType, InputStream object) throws CodecException {
+        outgoingResponse.getHeaders().setIfMissing(HttpHeaderNames.CONTENT_TYPE, mediaType);
         return ByteBodyHttpResponseWrapper.wrap(outgoingResponse, InputStreamByteBody.create(object, OptionalLong.empty(), executorService, NettyByteBufferFactory.DEFAULT));
-=======
-    public void writeTo(HttpRequest<?> request, MutableHttpResponse<InputStream> outgoingResponse, Argument<InputStream> type, MediaType mediaType, InputStream object, NettyWriteContext nettyContext) throws CodecException {
-        outgoingResponse.getHeaders().setIfMissing(HttpHeaderNames.CONTENT_TYPE, mediaType);
-        if (outgoingResponse instanceof NettyMutableHttpResponse<?> nettyResponse) {
-            final DefaultHttpResponse finalResponse = new DefaultHttpResponse(
-                nettyResponse.getNettyHttpVersion(),
-                nettyResponse.getNettyHttpStatus(),
-                nettyResponse.getNettyHeaders()
-            );
-            //  can be null if the stream was closed
-            nettyContext.write(finalResponse, InputStreamByteBody.create(object, OptionalLong.empty(), executorService, NettyByteBufferFactory.DEFAULT));
-        } else {
-            throw new IllegalArgumentException("Unsupported response type. Not a Netty response: " + outgoingResponse);
-        }
->>>>>>> 9d339f76
     }
 
     @Override
