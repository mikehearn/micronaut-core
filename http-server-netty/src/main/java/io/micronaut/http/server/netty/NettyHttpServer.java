/*
 * Copyright 2017-2022 original authors
 *
 * Licensed under the Apache License, Version 2.0 (the "License");
 * you may not use this file except in compliance with the License.
 * You may obtain a copy of the License at
 *
 * https://www.apache.org/licenses/LICENSE-2.0
 *
 * Unless required by applicable law or agreed to in writing, software
 * distributed under the License is distributed on an "AS IS" BASIS,
 * WITHOUT WARRANTIES OR CONDITIONS OF ANY KIND, either express or implied.
 * See the License for the specific language governing permissions and
 * limitations under the License.
 */
package io.micronaut.http.server.netty;

import io.micronaut.context.ApplicationContext;
import io.micronaut.context.DefaultApplicationContext;
import io.micronaut.context.env.CachedEnvironment;
import io.micronaut.context.env.Environment;
import io.micronaut.context.event.ApplicationEventPublisher;
import io.micronaut.context.exceptions.ConfigurationException;
import io.micronaut.core.annotation.Internal;
import io.micronaut.core.annotation.NonNull;
import io.micronaut.core.annotation.Nullable;
import io.micronaut.core.annotation.TypeHint;
import io.micronaut.core.io.socket.SocketUtils;
import io.micronaut.core.util.CollectionUtils;
import io.micronaut.core.util.SupplierUtil;
import io.micronaut.http.context.event.HttpRequestTerminatedEvent;
import io.micronaut.http.netty.channel.ChannelPipelineListener;
import io.micronaut.http.netty.channel.DefaultEventLoopGroupConfiguration;
import io.micronaut.http.netty.channel.EventLoopGroupConfiguration;
import io.micronaut.http.netty.channel.NettyChannelType;
import io.micronaut.http.netty.channel.converters.ChannelOptionFactory;
import io.micronaut.http.netty.websocket.WebSocketSessionRepository;
import io.micronaut.http.server.HttpServerConfiguration;
import io.micronaut.http.server.exceptions.ServerStartupException;
import io.micronaut.http.server.netty.configuration.NettyHttpServerConfiguration;
import io.micronaut.http.server.netty.ssl.ServerSslBuilder;
import io.micronaut.http.server.util.DefaultHttpHostResolver;
import io.micronaut.http.server.util.HttpHostResolver;
import io.micronaut.http.ssl.ServerSslConfiguration;
import io.micronaut.http.ssl.SslConfiguration;
import io.micronaut.inject.qualifiers.Qualifiers;
import io.micronaut.runtime.ApplicationConfiguration;
import io.micronaut.runtime.context.scope.refresh.RefreshEvent;
import io.micronaut.runtime.server.event.ServerShutdownEvent;
import io.micronaut.runtime.server.event.ServerStartupEvent;
import io.micronaut.scheduling.TaskExecutors;
import io.micronaut.web.router.Router;
import io.netty.bootstrap.Bootstrap;
import io.netty.bootstrap.ServerBootstrap;
import io.netty.channel.Channel;
import io.netty.channel.ChannelFuture;
import io.netty.channel.ChannelInitializer;
import io.netty.channel.ChannelOption;
import io.netty.channel.ChannelPipeline;
import io.netty.channel.EventLoopGroup;
import io.netty.channel.embedded.EmbeddedChannel;
import io.netty.channel.group.ChannelGroup;
import io.netty.channel.group.DefaultChannelGroup;
import io.netty.channel.unix.DomainSocketAddress;
import io.netty.handler.codec.http.multipart.DiskFileUpload;
import io.netty.util.concurrent.Future;
import io.netty.util.concurrent.GlobalEventExecutor;
import org.slf4j.Logger;
import org.slf4j.LoggerFactory;

import java.io.File;
import java.net.BindException;
import java.net.InetSocketAddress;
import java.net.MalformedURLException;
import java.net.SocketAddress;
import java.net.URI;
import java.net.URISyntaxException;
import java.net.URL;
import java.util.ArrayList;
import java.util.Collection;
import java.util.Collections;
import java.util.LinkedHashSet;
import java.util.List;
import java.util.Map;
import java.util.Objects;
import java.util.Optional;
import java.util.Set;
import java.util.concurrent.ExecutorService;
import java.util.concurrent.TimeUnit;
import java.util.concurrent.atomic.AtomicBoolean;
import java.util.function.BiConsumer;
import java.util.function.Predicate;
import java.util.function.Supplier;
import java.util.regex.Pattern;
import java.util.stream.Collectors;

/**
 * Implements the bootstrap and configuration logic for the Netty implementation of {@link io.micronaut.runtime.server.EmbeddedServer}.
 *
 * @author Graeme Rocher
 * @see RoutingInBoundHandler
 * @since 1.0
 */
@Internal
@TypeHint(
        value = ChannelOption.class,
        accessType = {TypeHint.AccessType.ALL_DECLARED_CONSTRUCTORS, TypeHint.AccessType.ALL_DECLARED_FIELDS}
)
public class NettyHttpServer implements NettyEmbeddedServer {

    @SuppressWarnings("WeakerAccess")
    public static final String OUTBOUND_KEY = "-outbound-";

    private static final Logger LOG = LoggerFactory.getLogger(NettyHttpServer.class);
    private final NettyEmbeddedServices nettyEmbeddedServices;
    private final NettyHttpServerConfiguration serverConfiguration;
    private final ServerSslConfiguration sslConfiguration;
    private final Environment environment;
    private final RoutingInBoundHandler routingHandler;
    private final boolean isDefault;
    private final ApplicationContext applicationContext;
    private final AtomicBoolean running = new AtomicBoolean(false);
    private final ChannelGroup webSocketSessions = new DefaultChannelGroup(GlobalEventExecutor.INSTANCE);
    private final HttpHostResolver hostResolver;
    private boolean shutdownWorker = false;
    private boolean shutdownParent = false;
    private EventLoopGroup workerGroup;
    private EventLoopGroup parentGroup;
    private final Collection<ChannelPipelineListener> pipelineListeners = new ArrayList<>(2);
    @Nullable
    private volatile List<Listener> activeListeners = null;
    private final List<NettyHttpServerConfiguration.NettyListenerConfiguration> listenerConfigurations;
    private final CompositeNettyServerCustomizer rootCustomizer = new CompositeNettyServerCustomizer();

    /**
     * @param serverConfiguration                     The Netty HTTP server configuration
     * @param nettyEmbeddedServices                   The embedded server context
     * @param isDefault                               Is this the default server
     */
    @SuppressWarnings("ParameterNumber")
    public NettyHttpServer(
            NettyHttpServerConfiguration serverConfiguration,
            NettyEmbeddedServices nettyEmbeddedServices,
            boolean isDefault) {
        this.isDefault = isDefault;
        this.serverConfiguration = serverConfiguration;
        this.nettyEmbeddedServices = nettyEmbeddedServices;
        Optional<File> location = this.serverConfiguration.getMultipart().getLocation();
        location.ifPresent(dir -> DiskFileUpload.baseDirectory = dir.getAbsolutePath());
        this.applicationContext = nettyEmbeddedServices.getApplicationContext();
        this.environment = applicationContext.getEnvironment();

        final ServerSslBuilder serverSslBuilder = nettyEmbeddedServices.getServerSslBuilder();
        if (serverSslBuilder != null) {
            this.sslConfiguration = serverSslBuilder.getSslConfiguration();
        } else {
            this.sslConfiguration = null;
        }
        ApplicationEventPublisher<HttpRequestTerminatedEvent> httpRequestTerminatedEventPublisher = nettyEmbeddedServices
            .getEventPublisher(HttpRequestTerminatedEvent.class);
        final Supplier<ExecutorService> ioExecutor = SupplierUtil.memoized(() ->
            nettyEmbeddedServices.getExecutorSelector()
                .select(TaskExecutors.BLOCKING).orElse(null)
        );
        HttpContentProcessorResolver httpContentProcessorResolver = new DefaultHttpContentProcessorResolver(
            nettyEmbeddedServices.getApplicationContext(),
            () -> serverConfiguration
        );
        this.routingHandler = new RoutingInBoundHandler(
            serverConfiguration,
            nettyEmbeddedServices,
            ioExecutor,
            httpContentProcessorResolver,
            httpRequestTerminatedEventPublisher,
            applicationContext.getConversionService()
        );
        this.hostResolver = new DefaultHttpHostResolver(serverConfiguration, () -> NettyHttpServer.this);

        this.listenerConfigurations = buildListenerConfigurations();
    }

    private List<NettyHttpServerConfiguration.NettyListenerConfiguration> buildListenerConfigurations() {
        List<NettyHttpServerConfiguration.NettyListenerConfiguration> explicit = serverConfiguration.getListeners();
        if (explicit != null) {
            if (explicit.isEmpty()) {
                throw new IllegalArgumentException("When configuring listeners explicitly, must specify at least one");
            }
            return explicit;
        } else {
            String configuredHost = serverConfiguration.getHost().orElse(null);
            List<NettyHttpServerConfiguration.NettyListenerConfiguration> implicit = new ArrayList<>(2);
            final ServerSslBuilder serverSslBuilder = nettyEmbeddedServices.getServerSslBuilder();
            if (serverSslBuilder != null && this.sslConfiguration.isEnabled()) {
                implicit.add(NettyHttpServerConfiguration.NettyListenerConfiguration.createTcp(configuredHost, sslConfiguration.getPort(), true));
            } else {
                implicit.add(NettyHttpServerConfiguration.NettyListenerConfiguration.createTcp(configuredHost, getHttpPort(serverConfiguration), false));
            }
            if (isDefault) {
                if (serverConfiguration.isDualProtocol()) {
                    implicit.add(NettyHttpServerConfiguration.NettyListenerConfiguration.createTcp(configuredHost, getHttpPort(serverConfiguration), false));
                }
                final Router router = this.nettyEmbeddedServices.getRouter();
                final Set<Integer> exposedPorts = router.getExposedPorts();
                for (int exposedPort : exposedPorts) {
                    if (exposedPort == -1 || exposedPort == 0 || implicit.stream().noneMatch(cfg -> cfg.getPort() == exposedPort)) {
                        NettyHttpServerConfiguration.NettyListenerConfiguration mgmt = NettyHttpServerConfiguration.NettyListenerConfiguration.createTcp(configuredHost, exposedPort, false);
                        mgmt.setExposeDefaultRoutes(false);
                        implicit.add(mgmt);
                    }
                }
            }
            return implicit;
        }
    }

    /**
     * Get the configured http port otherwise will default the value depending on the env.
     *
     * @param serverConfiguration configuration object for the server
     * @return http port
     */
    private int getHttpPort(NettyHttpServerConfiguration serverConfiguration) {
        Integer configPort = serverConfiguration.getPort().orElse(null);
        return getHttpPort(configPort);
    }

    private int getHttpPort(Integer configPort) {
        if (configPort != null) {
            return configPort;
        } else {
            if (environment.getActiveNames().contains(Environment.TEST)) {
                return -1;
            } else {
                return HttpServerConfiguration.DEFAULT_PORT;
            }
        }
    }

    @Override
    public boolean isKeepAlive() {
        return false;
    }

    /**
     * @return The configuration for the server
     */
    @SuppressWarnings("WeakerAccess")
    public NettyHttpServerConfiguration getServerConfiguration() {
        return serverConfiguration;
    }

    @Override
    public boolean isRunning() {
        return running.get();
    }

    @Override
    @NonNull
    public synchronized NettyEmbeddedServer start() {
        if (!isRunning()) {
            if (isDefault && !applicationContext.isRunning()) {
                if (applicationContext instanceof DefaultApplicationContext defaultApplicationContext) {
                    // Stop did remove the existing environment
                    defaultApplicationContext.setEnvironment(environment);
                }
                applicationContext.start();
            }
            //suppress unused
            //done here to prevent a blocking service loader in the event loop
            EventLoopGroupConfiguration workerConfig = resolveWorkerConfiguration();
            workerGroup = createWorkerEventLoopGroup(workerConfig);
            parentGroup = createParentEventLoopGroup();
            ServerBootstrap serverBootstrap = createServerBootstrap();
            Bootstrap udpBootstrap = null; // create lazily

            processOptions(serverConfiguration.getOptions(), serverBootstrap::option);
            processOptions(serverConfiguration.getChildOptions(), serverBootstrap::childOption);
            serverBootstrap = serverBootstrap.group(parentGroup, workerGroup);

            List<Listener> listeners = new ArrayList<>();
            for (NettyHttpServerConfiguration.NettyListenerConfiguration listenerConfiguration : listenerConfigurations) {
                if (listenerConfiguration.getFamily() == NettyHttpServerConfiguration.NettyListenerConfiguration.Family.QUIC && udpBootstrap == null) {
                    udpBootstrap = new Bootstrap();
                    processOptions(serverConfiguration.getOptions(), udpBootstrap::option);
                    udpBootstrap.group(workerGroup);
                }
                Listener listener = bind(serverBootstrap, udpBootstrap, listenerConfiguration, workerConfig);
                listeners.add(listener);
            }
            this.activeListeners = Collections.unmodifiableList(listeners);

            if (isDefault) {
                final Router router = this.nettyEmbeddedServices.getRouter();
                final Set<Integer> exposedPorts = router.getExposedPorts();
                if (CollectionUtils.isNotEmpty(exposedPorts)) {
                    router.applyDefaultPorts(listeners.stream()
                            .filter(l -> l.config.isExposeDefaultRoutes())
                            .map(l -> l.serverChannel.localAddress())
                            .filter(InetSocketAddress.class::isInstance)
                            .map(addr -> ((InetSocketAddress) addr).getPort())
                            .toList());
                }
            }
            fireStartupEvents();
            running.set(true);
        }

        return this;
    }

    private EventLoopGroupConfiguration resolveWorkerConfiguration() {
        EventLoopGroupConfiguration workerConfig = serverConfiguration.getWorker();
        if (workerConfig == null) {
            workerConfig = nettyEmbeddedServices.getEventLoopGroupRegistry()
                    .getEventLoopGroupConfiguration(EventLoopGroupConfiguration.DEFAULT).orElse(null);
        } else {
            final String eventLoopGroupName = workerConfig.getName();
            if (!EventLoopGroupConfiguration.DEFAULT.equals(eventLoopGroupName)) {
                workerConfig = nettyEmbeddedServices.getEventLoopGroupRegistry()
                        .getEventLoopGroupConfiguration(eventLoopGroupName).orElse(workerConfig);
            }
        }
        return workerConfig;
    }

    @Override
    @NonNull
    public synchronized NettyEmbeddedServer stop() {
        return stop(true);
    }

    @Override
    @NonNull
    public NettyEmbeddedServer stopServerOnly() {
        return stop(false);
    }

    @NonNull
    private NettyEmbeddedServer stop(boolean stopApplicationContext) {
        if (isRunning() && workerGroup != null) {
            if (running.compareAndSet(true, false)) {
                stopInternal(stopApplicationContext);
            }
        }
        return this;
    }

    @Override
    public void register(@NonNull NettyServerCustomizer customizer) {
        Objects.requireNonNull(customizer, "customizer");
        rootCustomizer.add(customizer);
    }

    @Override
    @SuppressWarnings("InnerAssignmentCheck")
    public int getPort() {
        List<Listener> listenersLocal = this.activeListeners;

        // flags for determining failure reason
        boolean hasRandom = false;
        boolean hasUnix = false;
        if (listenersLocal == null) {
            // not started, try to infer from config
            for (NettyHttpServerConfiguration.NettyListenerConfiguration listenerCfg : listenerConfigurations) {
                switch (listenerCfg.getFamily()) {
                    case TCP, QUIC -> {
                        if (listenerCfg.getPort() == -1) {
                            hasRandom = true;
                        } else {
                            // found one \o/
                            return listenerCfg.getPort();
                        }
                    }
                    case UNIX -> hasUnix = true;
                    default -> {
                        // unknown
                    }
                }
            }
        } else {
            // started already, just use the localAddress() of each channel
            for (Listener listener : listenersLocal) {
                SocketAddress localAddress = listener.serverChannel.localAddress();
                if (localAddress instanceof InetSocketAddress) {
                    // found one \o/
                    return ((InetSocketAddress) localAddress).getPort();
                } else {
                    hasUnix = true;
                }
            }
        }
        // no eligible port
        if (hasRandom) {
            throw new UnsupportedOperationException("Retrieving the port from the server before it has started is not supported when binding to a random port");
        } else if (hasUnix) {
            throw new UnsupportedOperationException("Retrieving the port from the server is not supported for unix domain sockets");
        } else {
            throw new UnsupportedOperationException("Could not retrieve server port");
        }
    }

    @Override
    public String getHost() {
        return serverConfiguration.getHost()
                .orElseGet(() -> Optional.ofNullable(CachedEnvironment.getenv(Environment.HOSTNAME)).orElse(SocketUtils.LOCALHOST));
    }

    @Override
    public String getScheme() {
        return (sslConfiguration != null && sslConfiguration.isEnabled())
                ? io.micronaut.http.HttpRequest.SCHEME_HTTPS
                : io.micronaut.http.HttpRequest.SCHEME_HTTP;
    }

    @Override
    public URL getURL() {
        try {
            return new URL(getScheme() + "://" + getHost() + ':' + getPort());
        } catch (MalformedURLException e) {
            throw new ConfigurationException("Invalid server URL: " + e.getMessage(), e);
        }
    }

    @Override
    public URI getURI() {
        try {
            return new URI(getScheme() + "://" + getHost() + ':' + getPort());
        } catch (URISyntaxException e) {
            throw new ConfigurationException("Invalid server URL: " + e.getMessage(), e);
        }
    }

    @Override
    public URI getContextURI() {
        try {
            String contextPath = serverConfiguration.getContextPath();
            if (contextPath == null) {
                return getURI();
            }
            return new URI(getScheme() + "://" + getHost() + ':' + getPort() + contextPath);
        } catch (URISyntaxException e) {
            throw new ConfigurationException("Invalid server URL: " + e.getMessage(), e);
        }
    }

    @Override
    public ApplicationContext getApplicationContext() {
        return applicationContext;
    }

    @Override
    public ApplicationConfiguration getApplicationConfiguration() {
        return serverConfiguration.getApplicationConfiguration();
    }

    @Override
    public final Set<Integer> getBoundPorts() {
        List<Listener> listeners = activeListeners;
        if (listeners == null) {
            return Collections.emptySet();
        }
        return Collections.unmodifiableSet(listeners.stream()
                .map(l -> l.serverChannel.localAddress())
                .filter(InetSocketAddress.class::isInstance)
                .map(addr -> ((InetSocketAddress) addr).getPort())
                .collect(Collectors.<Integer, Set<Integer>>toCollection(LinkedHashSet::new)));
    }

    /**
     * @return The parent event loop group
     */
    @SuppressWarnings("WeakerAccess")
    protected EventLoopGroup createParentEventLoopGroup() {
        final NettyHttpServerConfiguration.Parent parent = serverConfiguration.getParent();
        return nettyEmbeddedServices.getEventLoopGroupRegistry()
                .getEventLoopGroup(parent != null ? parent.getName() : NettyHttpServerConfiguration.Parent.NAME)
                .orElseGet(() -> {
                    final EventLoopGroup newGroup = newEventLoopGroup(parent);
                    shutdownParent = true;
                    return newGroup;
                });
    }

    /**
     * @param workerConfig The worker configuration
     * @return The worker event loop group
     */
    @SuppressWarnings("WeakerAccess")
    protected EventLoopGroup createWorkerEventLoopGroup(@Nullable EventLoopGroupConfiguration workerConfig) {
        String configName = workerConfig != null ? workerConfig.getName() : EventLoopGroupConfiguration.DEFAULT;
        return nettyEmbeddedServices.getEventLoopGroupRegistry().getEventLoopGroup(configName)
                .orElseGet(() -> {
                    LOG.warn("The configuration for 'micronaut.server.netty.worker.{}' is deprecated. " +
                                     "Use 'micronaut.netty.event-loops.default' configuration instead.", configName);
                    final EventLoopGroup newGroup = newEventLoopGroup(workerConfig);
                    shutdownWorker = true;
                    return newGroup;
                });
    }

    /**
     * @return The Netty server bootstrap
     */
    @SuppressWarnings("WeakerAccess")
    protected ServerBootstrap createServerBootstrap() {
        return new ServerBootstrap();
    }

    private Listener bind(ServerBootstrap bootstrap, Bootstrap udpBootstrap, NettyHttpServerConfiguration.NettyListenerConfiguration cfg, EventLoopGroupConfiguration workerConfig) {
        logBind(cfg);

        try {
            ChannelFuture future;
            Listener listener;
            if (cfg.getFamily() == NettyHttpServerConfiguration.NettyListenerConfiguration.Family.QUIC) {
                listener = new UdpListener(cfg);
                Bootstrap listenerBootstrap = udpBootstrap.clone()
                    .handler(listener)
                    .channelFactory(() -> nettyEmbeddedServices.getChannelInstance(NettyChannelType.DATAGRAM_SOCKET, workerConfig));
                int port = cfg.getPort();
                if (port == -1) {
                    port = 0;
                }
                if (cfg.getHost() == null) {
                    future = listenerBootstrap.bind(port);
                } else {
                    future = listenerBootstrap.bind(cfg.getHost(), port);
                }
            } else {
                listener = new Listener(cfg);
                ServerBootstrap listenerBootstrap = bootstrap.clone()
                    // this initializer runs before the actual bind operation, so we can be sure
                    // setServerChannel has been called by the time bind runs.
                    .handler(new ChannelInitializer<Channel>() {
                        @Override
                        protected void initChannel(@NonNull Channel ch) {
                            listener.setServerChannel(ch);
                        }
                    })
                    .childHandler(listener);
                switch (cfg.getFamily()) {
                    case TCP:
                        listenerBootstrap.channelFactory(() -> nettyEmbeddedServices.getServerSocketChannelInstance(workerConfig));
                        int port = cfg.getPort();
                        if (port == -1) {
                            port = 0;
                        }
                        if (cfg.getHost() == null) {
                            future = listenerBootstrap.bind(port);
                        } else {
                            future = listenerBootstrap.bind(cfg.getHost(), port);
                        }
                        break;
                    case UNIX:
                        listenerBootstrap.channelFactory(() -> nettyEmbeddedServices.getDomainServerChannelInstance(workerConfig));
                        future = listenerBootstrap.bind(DomainSocketHolder.makeDomainSocketAddress(cfg.getPath()));
                        break;
                    default:
                        throw new UnsupportedOperationException("Unsupported family: " + cfg.getFamily());
                }
            }
            future.syncUninterruptibly();
            return listener;
        } catch (Exception e) {
            // syncUninterruptibly will rethrow a checked BindException as unchecked, so this value can be true
            @SuppressWarnings("ConstantConditions")
            final boolean isBindError = e instanceof BindException;
            if (LOG.isErrorEnabled()) {
                //noinspection ConstantConditions
                if (isBindError) {
                    LOG.error("Unable to start server. Port {} already in use.", displayAddress(cfg));
                } else {
                    LOG.error("Error starting Micronaut server: " + e.getMessage(), e);
                }
            }
            stopInternal(true);
            throw new ServerStartupException("Unable to start Micronaut server on " + displayAddress(cfg), e);
        }
    }

    private void logBind(NettyHttpServerConfiguration.NettyListenerConfiguration cfg) {
        Optional<String> applicationName = serverConfiguration.getApplicationConfiguration().getName();
        if (applicationName.isPresent()) {
            if (LOG.isTraceEnabled()) {
                LOG.trace("Binding {} server to {}", applicationName.get(), displayAddress(cfg));
            }
        } else {
            if (LOG.isTraceEnabled()) {
                LOG.trace("Binding server to {}", displayAddress(cfg));
            }
        }
    }

    private static String displayAddress(NettyHttpServerConfiguration.NettyListenerConfiguration cfg) {
        return switch (cfg.getFamily()) {
            case TCP, QUIC -> cfg.getHost() == null ? "*:" + cfg.getPort() : cfg.getHost() + ":" + cfg.getPort();
            case UNIX -> cfg.getPath().startsWith("\0") ? "unix:@" + cfg.getPath().substring(1) : "unix:" + cfg.getPath();
        };
    }

    private void fireStartupEvents() {
        applicationContext.getEventPublisher(ServerStartupEvent.class)
                .publishEvent(new ServerStartupEvent(this));
    }

    private void logShutdownErrorIfNecessary(Future<?> future) {
        if (!future.isSuccess()) {
            if (LOG.isWarnEnabled()) {
                Throwable e = future.cause();
                LOG.warn("Error stopping Micronaut server: " + e.getMessage(), e);
            }
        }
    }

    private void stopInternal(boolean stopApplicationContext) {
        try {
            if (shutdownParent) {
                EventLoopGroupConfiguration parent = serverConfiguration.getParent();
                if (parent != null) {
                    long quietPeriod = parent.getShutdownQuietPeriod().toMillis();
                    long timeout = parent.getShutdownTimeout().toMillis();
                    parentGroup.shutdownGracefully(quietPeriod, timeout, TimeUnit.MILLISECONDS)
                            .addListener(this::logShutdownErrorIfNecessary);
                } else {
                    parentGroup.shutdownGracefully()
                            .addListener(this::logShutdownErrorIfNecessary);
                }
            }
            if (shutdownWorker) {
                workerGroup.shutdownGracefully()
                        .addListener(this::logShutdownErrorIfNecessary);
            }
            webSocketSessions.close();
            applicationContext.getEventPublisher(ServerShutdownEvent.class).publishEvent(new ServerShutdownEvent(this));
            if (isDefault && applicationContext.isRunning() && stopApplicationContext) {
                applicationContext.stop();
            }
            serverConfiguration.getMultipart().getLocation().ifPresent(dir -> DiskFileUpload.baseDirectory = null);
            this.activeListeners = null;
        } catch (Throwable e) {
            if (LOG.isErrorEnabled()) {
                LOG.error("Error stopping Micronaut server: " + e.getMessage(), e);
            }
        }
    }

    private EventLoopGroup newEventLoopGroup(EventLoopGroupConfiguration config) {
        if (config != null) {
            ExecutorService executorService = config.getExecutorName()
                    .flatMap(name -> applicationContext.findBean(ExecutorService.class, Qualifiers.byName(name))).orElse(null);
            if (executorService != null) {
                return nettyEmbeddedServices.createEventLoopGroup(
                        config.getNumThreads(),
                        executorService,
                        config.getIoRatio().orElse(null)
                );
            } else {
                return nettyEmbeddedServices.createEventLoopGroup(
                        config
                );
            }
        } else {
            return nettyEmbeddedServices.createEventLoopGroup(
                    new DefaultEventLoopGroupConfiguration()
            );
        }
    }

    private void processOptions(Map<ChannelOption, Object> options, BiConsumer<ChannelOption, Object> biConsumer) {
        final ChannelOptionFactory channelOptionFactory = nettyEmbeddedServices.getChannelOptionFactory();
        options.forEach((option, value) -> biConsumer.accept(option,
                channelOptionFactory.convertValue(option, value, environment)));
    }

    @Override
    public void addChannel(Channel channel) {
        this.webSocketSessions.add(channel);
    }

    @Override
    public void removeChannel(Channel channel) {
        this.webSocketSessions.remove(channel);
    }

    @Override
    public ChannelGroup getChannelGroup() {
        return this.webSocketSessions;
    }

    /**
     * @return {@link io.micronaut.http.server.netty.NettyHttpServer} which implements {@link WebSocketSessionRepository}
     */
    public WebSocketSessionRepository getWebSocketSessionRepository() {
        return this;
    }

    @Override
    public boolean isClientChannel() {
        return false;
    }

    @Override
    public void doOnConnect(@NonNull ChannelPipelineListener listener) {
        this.pipelineListeners.add(Objects.requireNonNull(listener, "The listener cannot be null"));
    }

    @Override
    public Set<String> getObservedConfigurationPrefixes() {
        return Set.of(HttpServerConfiguration.PREFIX, SslConfiguration.PREFIX);
    }

    @Override
    public void onApplicationEvent(RefreshEvent event) {
        // if anything under HttpServerConfiguration.PREFIX changes re-build
        // the NettyHttpServerInitializer in the server bootstrap to apply changes
        // this will ensure re-configuration to HTTPS settings, read-timeouts, logging etc. apply
        // configuration properties are auto-refreshed so will be visible automatically
        List<Listener> listeners = activeListeners;
        if (listeners != null) {
            for (Listener listener : listeners) {
                listener.refresh();
            }
        }
    }

    final void triggerPipelineListeners(ChannelPipeline pipeline) {
        for (ChannelPipelineListener pipelineListener : pipelineListeners) {
            pipelineListener.onConnect(pipeline);
        }
    }

    private HttpPipelineBuilder createPipelineBuilder(NettyServerCustomizer customizer, boolean quic) {
        Objects.requireNonNull(customizer, "customizer");
        return new HttpPipelineBuilder(NettyHttpServer.this, nettyEmbeddedServices, sslConfiguration, routingHandler, hostResolver, customizer, quic);
    }

    /**
     * Builds Embedded Channel.
     *
     * @param ssl whether to enable SSL
     * @return The embedded channel with our server handlers
     */
    @Internal
    public EmbeddedChannel buildEmbeddedChannel(boolean ssl) {
        EmbeddedChannel channel = new EmbeddedChannel();
        buildEmbeddedChannel(channel, ssl);
        return channel;
    }

    /**
     * Builds Embedded Channel.
     *
     * @param prototype The embedded channel to add our handlers to
     * @param ssl whether to enable SSL
     */
    @Internal
    public void buildEmbeddedChannel(EmbeddedChannel prototype, boolean ssl) {
        createPipelineBuilder(rootCustomizer, false).new ConnectionPipeline(prototype, ssl, ssl).initChannel();
    }

    static Predicate<String> inclusionPredicate(NettyHttpServerConfiguration.AccessLogger config) {
        List<String> exclusions = config.getExclusions();
        if (CollectionUtils.isEmpty(exclusions)) {
            return null;
        } else {
            // Don't do this inside the predicate to avoid compiling every request
            List<Pattern> patterns = exclusions.stream().map(Pattern::compile).collect(Collectors.toList());
            return uri -> patterns.stream().noneMatch(pattern -> pattern.matcher(uri).matches());
        }
    }

    private class Listener extends ChannelInitializer<Channel> {
        Channel serverChannel;
<<<<<<< HEAD
        NettyServerCustomizer listenerCustomizer;
=======
>>>>>>> 50135061
        NettyHttpServerConfiguration.NettyListenerConfiguration config;
        private NettyServerCustomizer listenerCustomizer;

        volatile HttpPipelineBuilder httpPipelineBuilder;

        Listener(NettyHttpServerConfiguration.NettyListenerConfiguration config) {
            this.config = config;
        }

        void refresh() {
            httpPipelineBuilder = createPipelineBuilder(listenerCustomizer, config.getFamily() == NettyHttpServerConfiguration.NettyListenerConfiguration.Family.QUIC);
            if (config.isSsl() && !httpPipelineBuilder.supportsSsl()) {
                throw new IllegalStateException("Listener configured for SSL, but no SSL context available");
            }
        }

        void setServerChannel(Channel serverChannel) {
            this.serverChannel = serverChannel;
            this.listenerCustomizer = rootCustomizer.specializeForChannel(serverChannel, NettyServerCustomizer.ChannelRole.LISTENER);
            refresh();
        }

        @Override
        protected void initChannel(@NonNull Channel ch) throws Exception {
            httpPipelineBuilder.new ConnectionPipeline(ch, config.isSsl(), config.isSsl()).initChannel();
        }
    }

    private class UdpListener extends Listener {
        UdpListener(NettyHttpServerConfiguration.NettyListenerConfiguration config) {
            super(config);
        }

        @Override
        protected void initChannel(Channel ch) throws Exception {
            // udp does not have connection channels
            setServerChannel(ch);
            httpPipelineBuilder.new ConnectionPipeline(ch, false, true).initHttp3Channel();
        }
    }

    private static class DomainSocketHolder {
        @NonNull
        private static SocketAddress makeDomainSocketAddress(String path) {
            try {
                return new DomainSocketAddress(path);
            } catch (NoClassDefFoundError e) {
                throw new UnsupportedOperationException("Netty domain socket support not on classpath", e);
            }
        }
    }
}<|MERGE_RESOLUTION|>--- conflicted
+++ resolved
@@ -771,12 +771,8 @@
 
     private class Listener extends ChannelInitializer<Channel> {
         Channel serverChannel;
-<<<<<<< HEAD
         NettyServerCustomizer listenerCustomizer;
-=======
->>>>>>> 50135061
         NettyHttpServerConfiguration.NettyListenerConfiguration config;
-        private NettyServerCustomizer listenerCustomizer;
 
         volatile HttpPipelineBuilder httpPipelineBuilder;
 
