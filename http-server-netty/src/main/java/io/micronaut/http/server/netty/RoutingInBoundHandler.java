/*
 * Copyright 2017-2020 original authors
 *
 * Licensed under the Apache License, Version 2.0 (the "License");
 * you may not use this file except in compliance with the License.
 * You may obtain a copy of the License at
 *
 * https://www.apache.org/licenses/LICENSE-2.0
 *
 * Unless required by applicable law or agreed to in writing, software
 * distributed under the License is distributed on an "AS IS" BASIS,
 * WITHOUT WARRANTIES OR CONDITIONS OF ANY KIND, either express or implied.
 * See the License for the specific language governing permissions and
 * limitations under the License.
 */
package io.micronaut.http.server.netty;

import io.micronaut.buffer.netty.NettyByteBufferFactory;
import io.micronaut.context.event.ApplicationEventPublisher;
import io.micronaut.core.annotation.Internal;
import io.micronaut.core.annotation.NonNull;
import io.micronaut.core.annotation.Nullable;
import io.micronaut.core.async.publisher.Publishers;
import io.micronaut.core.convert.ConversionService;
import io.micronaut.core.execution.ExecutionFlow;
import io.micronaut.core.io.buffer.ByteBuffer;
import io.micronaut.core.io.buffer.ByteBufferFactory;
import io.micronaut.core.propagation.PropagatedContext;
import io.micronaut.core.type.Argument;
import io.micronaut.core.type.MutableHeaders;
import io.micronaut.core.util.ArrayUtils;
import io.micronaut.http.HttpAttributes;
import io.micronaut.http.HttpMethod;
import io.micronaut.http.HttpRequest;
import io.micronaut.http.HttpResponse;
import io.micronaut.http.HttpStatus;
import io.micronaut.http.MediaType;
import io.micronaut.http.MutableHttpResponse;
import io.micronaut.http.bind.binders.RequestArgumentBinder;
import io.micronaut.http.body.DynamicMessageBodyWriter;
import io.micronaut.http.body.MediaTypeProvider;
import io.micronaut.http.body.MessageBodyHandlerRegistry;
import io.micronaut.http.body.MessageBodyWriter;
import io.micronaut.http.body.RawMessageBodyHandler;
import io.micronaut.http.codec.CodecException;
import io.micronaut.http.context.ServerHttpRequestContext;
import io.micronaut.http.context.ServerRequestContext;
import io.micronaut.http.context.event.HttpRequestTerminatedEvent;
import io.micronaut.http.exceptions.HttpStatusException;
import io.micronaut.http.filter.FilterRunner;
import io.micronaut.http.filter.GenericHttpFilter;
import io.micronaut.http.netty.NettyHttpHeaders;
import io.micronaut.http.netty.NettyHttpResponseBuilder;
import io.micronaut.http.netty.NettyMutableHttpResponse;
import io.micronaut.http.netty.body.NettyBodyWriter;
import io.micronaut.http.netty.body.NettyWriteContext;
<<<<<<< HEAD
import io.micronaut.http.netty.body.ShortCircuitNettyBodyWriter;
=======
>>>>>>> b279708b
import io.micronaut.http.netty.channel.ChannelPipelineCustomizer;
import io.micronaut.http.netty.stream.JsonSubscriber;
import io.micronaut.http.netty.stream.StreamedHttpResponse;
import io.micronaut.http.server.RouteExecutor;
import io.micronaut.http.server.binding.RequestArgumentSatisfier;
<<<<<<< HEAD
import io.micronaut.http.server.cors.CorsFilter;
import io.micronaut.http.server.netty.body.ByteBody;
import io.micronaut.http.server.netty.body.ImmediateByteBody;
=======
import io.micronaut.http.server.netty.body.ByteBody;
>>>>>>> b279708b
import io.micronaut.http.server.netty.configuration.NettyHttpServerConfiguration;
import io.micronaut.http.server.netty.handler.PipeliningServerHandler;
import io.micronaut.http.server.netty.handler.RequestHandler;
import io.micronaut.http.server.netty.shortcircuit.ExecutionLeaf;
import io.micronaut.http.server.netty.shortcircuit.MatchPlan;
import io.micronaut.http.server.netty.shortcircuit.NettyShortCircuitRouterBuilder;
import io.micronaut.http.server.netty.shortcircuit.ShortCircuitArgumentBinder;
import io.micronaut.inject.MethodExecutionHandle;
import io.micronaut.inject.UnsafeExecutionHandle;
import io.micronaut.web.router.RouteInfo;
import io.micronaut.web.router.UriRouteInfo;
import io.micronaut.web.router.resource.StaticResourceResolver;
import io.micronaut.web.router.shortcircuit.MatchRule;
import io.netty.buffer.ByteBuf;
import io.netty.buffer.Unpooled;
import io.netty.channel.ChannelHandler.Sharable;
import io.netty.channel.ChannelHandlerContext;
<<<<<<< HEAD
=======
import io.netty.handler.codec.compression.DecompressionException;
>>>>>>> b279708b
import io.netty.handler.codec.http.DefaultFullHttpResponse;
import io.netty.handler.codec.http.DefaultHttpContent;
import io.netty.handler.codec.http.DefaultHttpHeaders;
import io.netty.handler.codec.http.DefaultHttpRequest;
<<<<<<< HEAD
import io.netty.handler.codec.http.EmptyHttpHeaders;
=======
>>>>>>> b279708b
import io.netty.handler.codec.http.FullHttpResponse;
import io.netty.handler.codec.http.HttpContent;
import io.netty.handler.codec.http.HttpHeaderNames;
import io.netty.handler.codec.http.HttpHeaders;
import io.netty.handler.codec.http.HttpResponseStatus;
import io.netty.handler.codec.http.HttpVersion;
import io.netty.util.AttributeKey;
import org.reactivestreams.Processor;
import org.reactivestreams.Publisher;
import org.reactivestreams.Subscriber;
import org.reactivestreams.Subscription;
import org.slf4j.Logger;
import org.slf4j.LoggerFactory;
import reactor.core.publisher.Flux;

import javax.net.ssl.SSLException;
import java.io.IOException;
import java.io.OutputStream;
import java.nio.channels.ClosedChannelException;
import java.time.ZoneOffset;
import java.time.ZonedDateTime;
import java.time.format.DateTimeFormatter;
import java.util.Collections;
import java.util.List;
import java.util.Objects;
import java.util.Optional;
import java.util.concurrent.ExecutorService;
import java.util.function.BiConsumer;
import java.util.function.BiFunction;
import java.util.function.Supplier;
import java.util.regex.Pattern;

/**
 * Internal implementation of the {@link io.netty.channel.ChannelInboundHandler} for Micronaut.
 *
 * @author Graeme Rocher
 * @since 1.0
 */
@Internal
@Sharable
@SuppressWarnings("FileLength")
public final class RoutingInBoundHandler implements RequestHandler {

    private static final Logger LOG = LoggerFactory.getLogger(RoutingInBoundHandler.class);
    /*
     * Also present in {@link RouteExecutor}.
     */
    private static final Pattern IGNORABLE_ERROR_MESSAGE = Pattern.compile(
        "^.*(?:connection (?:reset|closed|abort|broken)|broken pipe).*$", Pattern.CASE_INSENSITIVE);
    final StaticResourceResolver staticResourceResolver;
    final NettyHttpServerConfiguration serverConfiguration;
    final HttpContentProcessorResolver httpContentProcessorResolver;
    final RequestArgumentSatisfier requestArgumentSatisfier;
    final Supplier<ExecutorService> ioExecutorSupplier;
    final boolean multipartEnabled;
    final MessageBodyHandlerRegistry messageBodyHandlerRegistry;
    ExecutorService ioExecutor;
    final ApplicationEventPublisher<HttpRequestTerminatedEvent> terminateEventPublisher;
    final RouteExecutor routeExecutor;
    final ConversionService conversionService;
    final MatchPlan<RequestHandler> shortCircuitMatchPlan;

    /**
     * @param serverConfiguration          The Netty HTTP server configuration
     * @param embeddedServerContext        The embedded server context
     * @param ioExecutor                   The IO executor
     * @param httpContentProcessorResolver The http content processor resolver
     * @param terminateEventPublisher      The terminate event publisher
     * @param conversionService            The conversion service
     */
    RoutingInBoundHandler(
        NettyHttpServerConfiguration serverConfiguration,
        NettyEmbeddedServices embeddedServerContext,
        Supplier<ExecutorService> ioExecutor,
        HttpContentProcessorResolver httpContentProcessorResolver,
        ApplicationEventPublisher<HttpRequestTerminatedEvent> terminateEventPublisher,
        ConversionService conversionService) {
        this.staticResourceResolver = embeddedServerContext.getStaticResourceResolver();
        this.messageBodyHandlerRegistry = embeddedServerContext.getMessageBodyHandlerRegistry();
        this.ioExecutorSupplier = ioExecutor;
        this.requestArgumentSatisfier = embeddedServerContext.getRequestArgumentSatisfier();
        this.serverConfiguration = serverConfiguration;
        this.httpContentProcessorResolver = httpContentProcessorResolver;
        this.terminateEventPublisher = terminateEventPublisher;
        Optional<Boolean> isMultiPartEnabled = serverConfiguration.getMultipart().getEnabled();
        this.multipartEnabled = isMultiPartEnabled.isEmpty() || isMultiPartEnabled.get();
        this.routeExecutor = embeddedServerContext.getRouteExecutor();
        this.conversionService = conversionService;

        if (serverConfiguration.isOptimizedRouting()) {
            NettyShortCircuitRouterBuilder<UriRouteInfo<?, ?>> scrb = new NettyShortCircuitRouterBuilder<>();
            routeExecutor.getRouter().collectRoutes(scrb);
            this.shortCircuitMatchPlan = scrb.transform(this::shortCircuitHandler).plan();
        } else {
            this.shortCircuitMatchPlan = null;
        }
    }

    private void cleanupRequest(NettyHttpRequest<?> request) {
        try {
            request.release();
        } finally {
            if (!terminateEventPublisher.isEmpty()) {
                try {
                    terminateEventPublisher.publishEvent(new HttpRequestTerminatedEvent(request));
                } catch (Exception e) {
                    if (LOG.isErrorEnabled()) {
                        LOG.error("Error publishing request terminated event: {}", e.getMessage(), e);
                    }
                }
            }
        }
    }

    @Override
    public void responseWritten(Object attachment) {
        if (attachment != null) {
            cleanupRequest((NettyHttpRequest<?>) attachment);
        }
    }

    @Override
    public void handleUnboundError(Throwable cause) {
        // short-circuit ignorable exceptions: This is also handled by RouteExecutor, but handling this early avoids
        // running any filters
        if (isIgnorable(cause)) {
            if (LOG.isDebugEnabled()) {
                LOG.debug("Swallowed an IOException caused by client connectivity: {}", cause.getMessage(), cause);
            }
            return;
        }

        if (cause instanceof SSLException || cause.getCause() instanceof SSLException || cause instanceof DecompressionException) {
            if (LOG.isDebugEnabled()) {
                LOG.debug("Micronaut Server Error - No request state present. Cause: {}", cause.getMessage(), cause);
            }
        } else {
            if (LOG.isErrorEnabled()) {
                LOG.error("Micronaut Server Error - No request state present. Cause: {}", cause.getMessage(), cause);
            }
        }
    }

    @Override
    public void accept(ChannelHandlerContext ctx, io.netty.handler.codec.http.HttpRequest request, ByteBody body, PipeliningServerHandler.OutboundAccess outboundAccess) {
<<<<<<< HEAD
        if (shortCircuitMatchPlan != null &&
            request.decoderResult().isSuccess() &&
            // origin needs to be checked by CorsFilter
            !request.headers().contains(HttpHeaderNames.ORIGIN) &&
            body instanceof ImmediateByteBody) {

            ExecutionLeaf<RequestHandler> instantResult = shortCircuitMatchPlan.execute(request);
            if (instantResult instanceof ExecutionLeaf.Route<RequestHandler> route) {
                route.routeMatch().accept(ctx, request, body, outboundAccess);
                return;
            }
        }

        NettyHttpRequest<Object> mnRequest = new NettyHttpRequest<>(request, body, ctx, conversionService, serverConfiguration);if (serverConfiguration.isValidateUrl()) {
=======
        NettyHttpRequest<Object> mnRequest = new NettyHttpRequest<>(request, body, ctx, conversionService, serverConfiguration);
        if (serverConfiguration.isValidateUrl()) {
>>>>>>> b279708b
            try {
                mnRequest.getUri();
            } catch (IllegalArgumentException e) {
                body.release();

<<<<<<< HEAD
            // invalid URI
            NettyHttpRequest<Object> errorRequest = new NettyHttpRequest<>(
                new DefaultHttpRequest(request.protocolVersion(), request.method(), "/"),
                ByteBody.empty(),
=======
                // invalid URI
                NettyHttpRequest<Object> errorRequest = new NettyHttpRequest<>(
                    new DefaultHttpRequest(request.protocolVersion(), request.method(), "/"),
                    ByteBody.empty(),
>>>>>>> b279708b
                    ctx,
                    conversionService,
                    serverConfiguration
                );
                outboundAccess.attachment(errorRequest);
                try (PropagatedContext.Scope ignore = PropagatedContext.getOrEmpty().plus(new ServerHttpRequestContext(errorRequest)).propagate()) {
<<<<<<< HEAD
                    new NettyRequestLifecycle(this, outboundAccess).handleException(errorRequest,e.getCause() == null ? e : e.getCause());
=======
                    new NettyRequestLifecycle(this, outboundAccess).handleException(errorRequest, e.getCause() == null ? e : e.getCause());
>>>>>>> b279708b
                }
                return;
            }
        }
        if (ctx.pipeline().get(ChannelPipelineCustomizer.HANDLER_ACCESS_LOGGER) != null) {
            // Micronaut Session needs this to extract values from the Micronaut Http Request for logging
            AttributeKey<NettyHttpRequest> KEY = AttributeKey.valueOf(NettyHttpRequest.class.getSimpleName());
            ctx.channel().attr(KEY).set(mnRequest);
        }
        outboundAccess.attachment(mnRequest);
        try (PropagatedContext.Scope ignore = PropagatedContext.getOrEmpty().plus(new ServerHttpRequestContext(mnRequest)).propagate()) {
            new NettyRequestLifecycle(this, outboundAccess).handleNormal(mnRequest);
<<<<<<< HEAD
        }
    }

    @Nullable
    private static MatchRule.ContentType findFixedContentType(MatchRule matchRule) {
        if (matchRule instanceof MatchRule.ContentType ct) {
            return ct;
        } else if (matchRule instanceof MatchRule.And and) {
            return and.rules().stream()
                .map(RoutingInBoundHandler::findFixedContentType)
                .filter(Objects::nonNull)
                .findFirst().orElse(null);
        } else {
            return null;
        }
    }

    private ExecutionLeaf<RequestHandler> shortCircuitHandler(MatchRule rule, UriRouteInfo<?, ?> routeInfo) {
        if (routeInfo.isWebSocketRoute()) {
            return ExecutionLeaf.indeterminate();
        }
        List<GenericHttpFilter> fixedFilters = routeExecutor.getRouter().getFixedFilters().orElse(null);
        if (fixedFilters == null) {
            return ExecutionLeaf.indeterminate();
        }
        // CorsFilter is handled specially here. It's always present, so we can't bail, but it only does anything when the Origin header is set, which is checked in accept().
        fixedFilters = fixedFilters.stream().filter(f -> !FilterRunner.isCorsFilter(f, CorsFilter.class)).toList();
        MethodExecutionHandle<?, ?> executionHandle = routeInfo.getTargetMethod();
        if (executionHandle.getReturnType().isOptional() ||
            executionHandle.getReturnType().getType() == HttpStatus.class) {
            return ExecutionLeaf.indeterminate();
        }
        boolean unwrapResponse = HttpResponse.class.isAssignableFrom(executionHandle.getReturnType().getType());
        MatchRule.ContentType fixedContentType = findFixedContentType(rule);
        MediaType responseMediaType;
        if (fixedContentType != null) {
            responseMediaType = fixedContentType.expectedType();
        } else {
            List<MediaType> produces = routeInfo.getProduces();
            if (!produces.isEmpty()) {
                responseMediaType = produces.get(0);
            } else {
                responseMediaType = MediaType.APPLICATION_JSON_TYPE;
            }
        }
        RequestArgumentBinder<Object>[] argumentBinders = routeInfo.resolveArgumentBinders(requestArgumentSatisfier.getBinderRegistry());
        ShortCircuitArgumentBinder.Prepared[] shortCircuitBinders = new ShortCircuitArgumentBinder.Prepared[argumentBinders.length];
        for (int i = 0; i < argumentBinders.length; i++) {
            if (!(argumentBinders[i] instanceof ShortCircuitArgumentBinder<Object> scb)) {
                return ExecutionLeaf.indeterminate();
            }
            //noinspection unchecked
            Optional<ShortCircuitArgumentBinder.Prepared> prep = scb.prepare(executionHandle.getArguments()[i], fixedContentType);
            if (prep.isEmpty()) {
                return ExecutionLeaf.indeterminate();
            }
            shortCircuitBinders[i] = prep.get();
        }
        if (routeInfo.getExecutor(serverConfiguration.getThreadSelection()) != null ||
            routeInfo.isSuspended() ||
            routeInfo.isAsyncOrReactive()) {
            return ExecutionLeaf.indeterminate();
=======
>>>>>>> b279708b
        }
        if (!(executionHandle instanceof UnsafeExecutionHandle<?, ?> unsafeExecutionHandle)) {
            return ExecutionLeaf.indeterminate();
        }
        @SuppressWarnings("unchecked")
        MessageBodyWriter<Object> messageBodyWriter = (MessageBodyWriter<Object>) routeInfo.getMessageBodyWriter();
        ShortCircuitNettyBodyWriter<Object> scWriter ;
        RawMessageBodyHandler<Object> rawWriter ;
        if (messageBodyWriter instanceof ShortCircuitNettyBodyWriter<Object> scw) {
            rawWriter = null;
            scWriter = scw;
        } else if (messageBodyWriter instanceof RawMessageBodyHandler<Object> raw) {
            rawWriter = raw;
            scWriter = null;
        } else {
            return ExecutionLeaf.indeterminate();
        }
        List<GenericHttpFilter> finalFixedFilters = fixedFilters;
        BiFunction<HttpRequest<?>, PropagatedContext, ExecutionFlow<HttpResponse<?>>> exec = (httpRequest, propagatedContext) -> {
            Object[] arguments = shortCircuitBinders.length == 0 ? ArrayUtils.EMPTY_OBJECT_ARRAY : new Object[shortCircuitBinders.length];
            ImmediateByteBody body = (ImmediateByteBody) ((NettyHttpRequest<?>) httpRequest).byteBody();
            for (int i = 0; i < arguments.length; i++) {
                arguments[i] = shortCircuitBinders[i].bind(httpRequest.getHeaders(), body);
            }
            Object result = unsafeExecutionHandle.invokeUnsafe(arguments);
            if (unwrapResponse) {
                return ExecutionFlow.just((HttpResponse<?>) result);
            } else {
                return ExecutionFlow.just(HttpResponse.ok(result));
            }
        };
        String serverHeader = serverConfiguration.getServerHeader().orElse(null);
        boolean dateHeader = serverConfiguration.isDateHeader();
        return new ExecutionLeaf.Route<>(new RequestHandler() {
            @Override
            public void accept(ChannelHandlerContext ctx, io.netty.handler.codec.http.HttpRequest request, ByteBody body, PipeliningServerHandler.OutboundAccess outboundAccess) {
                try {
                    NettyHttpRequest<Object> nhr = new NettyHttpRequest<>(request, body, ctx, conversionService, serverConfiguration);
                    outboundAccess.attachment(nhr);

                    new FilterRunner(finalFixedFilters, exec).run(nhr, PropagatedContext.empty()).onComplete((response, err) -> {
                        if (err != null) {
                            RoutingInBoundHandler.this.handleUnboundError(err);
                        } else {
                            HttpHeaders responseHeaders = ((NettyHttpHeaders) response.getHeaders()).getNettyHeaders();
                            if (!responseHeaders.contains(HttpHeaderNames.CONTENT_TYPE)) {
                                responseHeaders.set(HttpHeaderNames.CONTENT_TYPE, responseMediaType.toString());
                            }
                            if (serverHeader != null && !responseHeaders.contains(HttpHeaderNames.SERVER)) {
                                responseHeaders.set(HttpHeaderNames.SERVER, serverHeader);
                            }
                            if (dateHeader && !responseHeaders.contains(HttpHeaderNames.DATE)) {
                                responseHeaders.set(HttpHeaderNames.DATE, ZonedDateTime.now(ZoneOffset.UTC).format(DateTimeFormatter.RFC_1123_DATE_TIME));
                            }
                            HttpResponseStatus status = HttpResponseStatus.valueOf(response.code(), response.reason());
                            if (scWriter != null) {
                                scWriter.writeTo(nhr.getHeaders(), status, responseHeaders, response.body(), outboundAccess);
                            } else {
                                ByteBuf buf = (ByteBuf) rawWriter.writeTo(responseMediaType, response.body(), NettyByteBufferFactory.DEFAULT).asNativeBuffer();
                                outboundAccess.writeFull(new DefaultFullHttpResponse(HttpVersion.HTTP_1_1, status, buf, responseHeaders, EmptyHttpHeaders.INSTANCE));
                            }
                        }
                    });

                } catch (Exception e) {
                    RoutingInBoundHandler.this.handleUnboundError(e);
                }
            }

            @Override
            public void handleUnboundError(Throwable cause) {
                throw new UnsupportedOperationException();
            }
        });
    }

    public void writeResponse(PipeliningServerHandler.OutboundAccess outboundAccess,
                              NettyHttpRequest<?> nettyHttpRequest,
                              HttpResponse<?> response,
                              Throwable throwable) {
        if (throwable != null) {
            response = routeExecutor.createDefaultErrorResponse(nettyHttpRequest, throwable);
        }
        if (response != null) {
            try {
                encodeHttpResponse(
                    outboundAccess,
                    nettyHttpRequest,
                    response,
                    response.body()
                );
            } catch (Throwable e) {
                try {
                    response = routeExecutor.createDefaultErrorResponse(nettyHttpRequest, e);
                    encodeHttpResponse(
                        outboundAccess,
                        nettyHttpRequest,
                        response,
                        response.body()
                    );
                } catch (Throwable f) {
                    f.addSuppressed(e);
                    outboundAccess.closeAfterWrite();
                    try {
                        outboundAccess.writeFull(new DefaultFullHttpResponse(
                            HttpVersion.HTTP_1_1,
                            HttpResponseStatus.INTERNAL_SERVER_ERROR,
                            Unpooled.EMPTY_BUFFER
                        ));
                    } catch (Throwable g) {
                        f.addSuppressed(g);
                    }
                    LOG.warn("Failed to encode error response", f);
                }
            }
        }
    }

    ExecutorService getIoExecutor() {
        ExecutorService executor = this.ioExecutor;
        if (executor == null) {
            synchronized (this) { // double check
                executor = this.ioExecutor;
                if (executor == null) {
                    executor = this.ioExecutorSupplier.get();
                    this.ioExecutor = executor;
                }
            }
        }
        return executor;
    }

    @SuppressWarnings("unchecked")
    private void encodeHttpResponse(
        PipeliningServerHandler.OutboundAccess outboundAccess,
        NettyHttpRequest<?> nettyRequest,
        HttpResponse<?> httpResponse,
        Object body) {
        MutableHttpResponse<?> response = httpResponse.toMutableResponse();
        if (nettyRequest.getMethod() != HttpMethod.HEAD && body != null) {
            @SuppressWarnings("unchecked") final RouteInfo<Object> routeInfo = response.getAttribute(HttpAttributes.ROUTE_INFO, RouteInfo.class).orElse(null);

            if (Publishers.isConvertibleToPublisher(body)) {
                response.body(null);
                DelegateStreamedHttpResponse streamedResponse = new DelegateStreamedHttpResponse(
                    toNettyResponse(response),
                    mapToHttpContent(nettyRequest, response, body, routeInfo, nettyRequest.getChannelHandlerContext())
                );
                writeStreamedWithErrorHandling(nettyRequest, outboundAccess, streamedResponse);
                return;
            }

            MessageBodyWriter<Object> messageBodyWriter = (MessageBodyWriter<Object>) response.getBodyWriter().orElse(null);
            MediaType responseMediaType = response.getContentType().orElse(null);
            Argument<Object> responseBodyType;
            if (routeInfo != null) {
                responseBodyType = (Argument<Object>) routeInfo.getResponseBodyType();
            } else {
                responseBodyType = Argument.of((Class<Object>) body.getClass());
            }
            if (responseMediaType == null) {
                if (body instanceof MediaTypeProvider mediaTypeProvider) {
                    responseMediaType = mediaTypeProvider.getMediaType();
                } else if (routeInfo != null) {
                    responseMediaType = routeExecutor.resolveDefaultResponseContentType(nettyRequest, routeInfo);
                } else {
                    responseMediaType = MediaType.APPLICATION_JSON_TYPE;
                }
            }

            if (messageBodyWriter == null) {
                // lookup write to use, any logic that hits this path should consider setting
                // a body writer on the response before writing
                messageBodyWriter = this.messageBodyHandlerRegistry
                    .findWriter(responseBodyType, Collections.singletonList(responseMediaType))
                    .orElse(null);
            }

            Argument<Object> actualResponseType;
            if (messageBodyWriter == null || !responseBodyType.isInstance(body) || !messageBodyWriter.isWriteable(responseBodyType, responseMediaType)) {
                messageBodyWriter = new DynamicMessageBodyWriter(messageBodyHandlerRegistry, List.of(responseMediaType));
                actualResponseType = Argument.of((Class<Object>) body.getClass());
            } else {
                actualResponseType = responseBodyType;
            }
            NettyBodyWriter<Object> closure = wrap(messageBodyWriter);
            closeConnectionIfError(response, nettyRequest, outboundAccess);
            if (closure.isBlocking()) {
                MediaType finalResponseMediaType = responseMediaType;
                getIoExecutor().execute(() -> writeNettyMessageBody(nettyRequest, (MutableHttpResponse<Object>) response, actualResponseType, finalResponseMediaType, body, closure, outboundAccess));
            } else {
                writeNettyMessageBody(nettyRequest, (MutableHttpResponse<Object>) response, actualResponseType, responseMediaType, body, closure, outboundAccess);
            }
        } else {
            response.body(null);
            writeFinalNettyResponse(
                response,
                nettyRequest,
                outboundAccess
            );
        }
    }

    private void writeNettyMessageBody(
        NettyHttpRequest<?> nettyRequest,
        MutableHttpResponse<Object> response,
        Argument<Object> responseBodyType,
        MediaType mediaType,
        Object body,
        NettyBodyWriter<Object> nettyMessageBodyWriter,
        PipeliningServerHandler.OutboundAccess outboundAccess) {
        try {
            nettyMessageBodyWriter.writeTo(
                nettyRequest,
                response,
                responseBodyType,
                mediaType,
                body, outboundAccess);
        } catch (CodecException e) {
            final MutableHttpResponse<?> errorResponse = routeExecutor.createDefaultErrorResponse(nettyRequest, e);
            MediaType t = errorResponse.getContentType().orElse(MediaType.APPLICATION_JSON_TYPE);
            //noinspection unchecked
            wrap(new DynamicMessageBodyWriter(messageBodyHandlerRegistry, List.of(t)))
                .writeTo(nettyRequest, (MutableHttpResponse<Object>) errorResponse, Argument.OBJECT_ARGUMENT, t, errorResponse.body(), outboundAccess);
        }
    }

    private Flux<HttpContent> mapToHttpContent(NettyHttpRequest<?> request,
                                               MutableHttpResponse<?> response,
                                               Object body,
                                               RouteInfo<Object> routeInfo,
                                               ChannelHandlerContext context) {
        MediaType mediaType = response.getContentType().orElse(null);
        NettyByteBufferFactory byteBufferFactory = new NettyByteBufferFactory(context.alloc());
        Flux<Object> bodyPublisher = Flux.from(Publishers.convertPublisher(conversionService, body, Publisher.class));
        Flux<HttpContent> httpContentPublisher;
        boolean isJson = false;
        if (routeInfo != null) {
            if (mediaType == null) {
                mediaType = routeExecutor.resolveDefaultResponseContentType(request, routeInfo);
            }
            isJson = mediaType != null &&
                mediaType.getExtension().equals(MediaType.EXTENSION_JSON) && routeInfo.isResponseBodyJsonFormattable();
            MediaType finalMediaType = mediaType;
            @SuppressWarnings("unchecked") Argument<Object> responseBodyType = (Argument<Object>) routeInfo.getResponseBodyType();
            httpContentPublisher = bodyPublisher.map(message -> {
                MessageBodyWriter<Object> messageBodyWriter = routeInfo.getMessageBodyWriter();

                if (messageBodyWriter == null || !responseBodyType.isInstance(message) || !messageBodyWriter.isWriteable(responseBodyType, finalMediaType)) {
                    messageBodyWriter = new DynamicMessageBodyWriter(messageBodyHandlerRegistry, List.of(finalMediaType));
                }
                ByteBuffer<?> byteBuffer = messageBodyWriter.writeTo(
                    responseBodyType.isInstance(message) ? responseBodyType : (Argument<Object>) Argument.of(message.getClass()),
                    finalMediaType,
                    message,
                    response.getHeaders(), byteBufferFactory);
                return new DefaultHttpContent((ByteBuf) byteBuffer.asNativeBuffer());
            });
        } else {
            MediaType finalMediaType = mediaType;
            DynamicMessageBodyWriter dynamicWriter = new DynamicMessageBodyWriter(messageBodyHandlerRegistry, mediaType == null ? List.of() : List.of(mediaType));
            httpContentPublisher = bodyPublisher.map(message -> new DefaultHttpContent((ByteBuf) dynamicWriter.writeTo(Argument.OBJECT_ARGUMENT, finalMediaType, message, response.getHeaders(), byteBufferFactory).asNativeBuffer()));
        }

        if (isJson) {
            // if the Publisher is returning JSON then in order for it to be valid JSON for each emitted element
            // we must wrap the JSON in array and delimit the emitted items

            httpContentPublisher = JsonSubscriber.lift(httpContentPublisher);
        }

        httpContentPublisher = httpContentPublisher
            .contextWrite(reactorContext -> reactorContext.put(ServerRequestContext.KEY, request));

        return httpContentPublisher;
    }

    private void writeFinalNettyResponse(MutableHttpResponse<?> message, NettyHttpRequest<?> request, PipeliningServerHandler.OutboundAccess outboundAccess) {
        // default Connection header if not set explicitly
        closeConnectionIfError(message, request, outboundAccess);
        io.netty.handler.codec.http.HttpResponse nettyResponse = NettyHttpResponseBuilder.toHttpResponse(message);
        if (nettyResponse instanceof StreamedHttpResponse streamed) {
            writeStreamedWithErrorHandling(request, outboundAccess, streamed);
        } else {
            FullHttpResponse fullResponse = (FullHttpResponse) nettyResponse;
            outboundAccess.writeFull(fullResponse, request.getMethod() == HttpMethod.HEAD);
        }

        log(request, nettyResponse);
    }

    private void writeFinalFullNettyResponse(MutableHttpResponse<?> message,
                                             NettyHttpRequest<?> request,
                                             PipeliningServerHandler.OutboundAccess outboundAccess,
                                             ByteBuf byteBuf) {
        // default Connection header if not set explicitly
        closeConnectionIfError(message, request, outboundAccess);
        FullHttpResponse fullResponse = NettyHttpResponseBuilder.toFullHttpResponse(message, byteBuf);
        outboundAccess.writeFull(fullResponse, request.getMethod() == HttpMethod.HEAD);
        log(request, fullResponse);
    }

    private void log(HttpRequest<?> request, io.netty.handler.codec.http.HttpResponse nettyResponse) {
        if (LOG.isDebugEnabled()) {
            LOG.debug("Response {} - {} {}",
                nettyResponse.status().code(),
                request.getMethodName(),
                request.getUri());
        }
    }

    private void writeStreamedWithErrorHandling(NettyHttpRequest<?> request, PipeliningServerHandler.OutboundAccess outboundAccess, StreamedHttpResponse streamed) {
        LazySendingSubscriber sub = new LazySendingSubscriber(request, streamed, outboundAccess);
        streamed.subscribe(sub);
    }

    private void closeConnectionIfError(MutableHttpResponse<?> message, HttpRequest<?> request, PipeliningServerHandler.OutboundAccess outboundAccess) {
        boolean decodeError = request instanceof NettyHttpRequest<?> nettyRequest &&
            nettyRequest.getNativeRequest().decoderResult().isFailure();

        if (decodeError || (message.code() >= 500 && !serverConfiguration.isKeepAliveOnServerError())) {
            outboundAccess.closeAfterWrite();
        }
    }

    @NonNull
    private io.netty.handler.codec.http.HttpResponse toNettyResponse(HttpResponse<?> message) {
        if (message instanceof NettyHttpResponseBuilder builder) {
            return builder.toHttpResponse();
        } else {
            return createNettyResponse(message).toHttpResponse();
        }
    }

    @NonNull
    private NettyMutableHttpResponse<?> createNettyResponse(HttpResponse<?> message) {
        Object body = message.body();
        io.netty.handler.codec.http.HttpHeaders nettyHeaders = new DefaultHttpHeaders(serverConfiguration.isValidateHeaders());
        message.getHeaders().forEach((BiConsumer<String, List<String>>) nettyHeaders::set);
        return new NettyMutableHttpResponse<>(
            HttpVersion.HTTP_1_1,
            HttpResponseStatus.valueOf(message.code(), message.reason()),
            body instanceof ByteBuf ? body : null,
            conversionService
        );
    }

    /**
     * Is the exception ignorable by Micronaut.
     *
     * @param cause The cause
     * @return True if it can be ignored.
     */
    boolean isIgnorable(Throwable cause) {
        if (cause instanceof ClosedChannelException || cause.getCause() instanceof ClosedChannelException) {
            return true;
        }
        String message = cause.getMessage();
        return cause instanceof IOException && message != null && IGNORABLE_ERROR_MESSAGE.matcher(message).matches();
    }

    <T> NettyBodyWriter<T> wrap(MessageBodyWriter<T> closure) {
        if (closure instanceof NettyBodyWriter<T> nettyClosure) {
            return nettyClosure;
        } else {
            return new CompatNettyWriteClosure<>(closure);
        }
    }

    private final class CompatNettyWriteClosure<T> implements NettyBodyWriter<T> {
        private final MessageBodyWriter<T> delegate;

        CompatNettyWriteClosure(MessageBodyWriter<T> delegate) {
            this.delegate = delegate;
        }

        @Override
        public boolean isBlocking() {
            return delegate.isBlocking();
        }

        @Override
        public void writeTo(HttpRequest<?> request, MutableHttpResponse<T> outgoingResponse, Argument<T> type, MediaType mediaType, T object, NettyWriteContext nettyContext) throws CodecException {
            MessageBodyWriter<T> actual = delegate;
            // special case DynamicWriter: if the actual writer is a NettyBodyWriter, delegate to it
            if (delegate instanceof DynamicMessageBodyWriter dyn) {
                //noinspection unchecked
                actual = (MessageBodyWriter<T>) dyn.find((Argument<Object>) type, mediaType, object);
                if (actual instanceof NettyBodyWriter<T> nbw) {
                    nbw.writeTo(request, outgoingResponse, type, mediaType, object, nettyContext);
                    return;
                }
            }

            NettyByteBufferFactory bufferFactory = new NettyByteBufferFactory(nettyContext.alloc());
            ByteBuffer<?> byteBuffer = actual.writeTo(
                type,
                mediaType,
                object,
                outgoingResponse.getHeaders(),
                bufferFactory);
            ByteBuf buffer = (ByteBuf) byteBuffer.asNativeBuffer();
            writeFinalFullNettyResponse(outgoingResponse,
                (NettyHttpRequest<?>) request,
                (PipeliningServerHandler.OutboundAccess) nettyContext,
                buffer);
        }

        @Override
        public void writeTo(Argument<T> type, MediaType mediaType, T object, MutableHeaders outgoingHeaders, OutputStream outputStream) throws CodecException {
            delegate.writeTo(type, mediaType, object, outgoingHeaders, outputStream);
        }

        @Override
        public ByteBuffer<?> writeTo(Argument<T> type, MediaType mediaType, T object, MutableHeaders outgoingHeaders, ByteBufferFactory<?, ?> bufferFactory) throws CodecException {
            return delegate.writeTo(type, mediaType, object, outgoingHeaders, bufferFactory);
        }
    }

    /**
     * This processor waits for the first item before sending the response, and handles errors if they
     * appear as the first item.
     */
    private final class LazySendingSubscriber implements Processor<HttpContent, HttpContent> {
        boolean headersSent = false;
        Subscription upstream;
        Subscriber<? super HttpContent> downstream;
        @Nullable
        HttpContent first;

        private final NettyHttpRequest<?> request;
        private final io.netty.handler.codec.http.HttpResponse headers;
        private final PipeliningServerHandler.OutboundAccess outboundAccess;

        private LazySendingSubscriber(NettyHttpRequest<?> request, io.netty.handler.codec.http.HttpResponse headers, PipeliningServerHandler.OutboundAccess outboundAccess) {
            this.request = request;
            this.headers = headers;
            this.outboundAccess = outboundAccess;
        }

        @Override
        public void subscribe(Subscriber<? super HttpContent> s) {
            s.onSubscribe(new Subscription() {
                @Override
                public void request(long n) {
                    HttpContent first = LazySendingSubscriber.this.first;
                    if (first != null) {
                        LazySendingSubscriber.this.first = null;
                        // onNext may trigger further request calls
                        s.onNext(first);
                        if (n != Long.MAX_VALUE) {
                            n--;
                            if (n == 0) {
                                return;
                            }
                        }
                    }
                    upstream.request(n);
                }

                @Override
                public void cancel() {
                    if (first != null) {
                        first.release();
                        first = null;
                    }
                    upstream.cancel();
                }
            });
            downstream = s;
        }

        @Override
        public void onSubscribe(Subscription s) {
            upstream = s;
            s.request(1);
        }

        @Override
        public void onNext(HttpContent httpContent) {
            if (headersSent) {
                downstream.onNext(httpContent);
            } else {
                first = httpContent;
                headersSent = true;
                outboundAccess.writeStreamed(headers, this);
            }
        }

        @Override
        public void onError(Throwable t) {
            if (headersSent) {
                // nothing we can do
                downstream.onError(t);
            } else {
                // limited error handling
                MutableHttpResponse<?> response;
                if (t instanceof HttpStatusException hse) {
                    response = HttpResponse.status(hse.getStatus());
                    if (hse.getBody().isPresent()) {
                        response.body(hse.getBody().get());
                    } else if (hse.getMessage() != null) {
                        response.body(hse.getMessage());
                    }
                } else {
                    response = routeExecutor.createDefaultErrorResponse(request, t);
                }
                encodeHttpResponse(
                    outboundAccess,
                    request,
                    response,
                    response.body()
                );
            }
        }

        @Override
        public void onComplete() {
            if (headersSent) {
                downstream.onComplete();
            } else {
                headersSent = true;
                outboundAccess.writeStreamed(headers, Flux.empty());
            }
        }
    }
}<|MERGE_RESOLUTION|>--- conflicted
+++ resolved
@@ -54,22 +54,15 @@
 import io.micronaut.http.netty.NettyMutableHttpResponse;
 import io.micronaut.http.netty.body.NettyBodyWriter;
 import io.micronaut.http.netty.body.NettyWriteContext;
-<<<<<<< HEAD
 import io.micronaut.http.netty.body.ShortCircuitNettyBodyWriter;
-=======
->>>>>>> b279708b
 import io.micronaut.http.netty.channel.ChannelPipelineCustomizer;
 import io.micronaut.http.netty.stream.JsonSubscriber;
 import io.micronaut.http.netty.stream.StreamedHttpResponse;
 import io.micronaut.http.server.RouteExecutor;
 import io.micronaut.http.server.binding.RequestArgumentSatisfier;
-<<<<<<< HEAD
 import io.micronaut.http.server.cors.CorsFilter;
 import io.micronaut.http.server.netty.body.ByteBody;
 import io.micronaut.http.server.netty.body.ImmediateByteBody;
-=======
-import io.micronaut.http.server.netty.body.ByteBody;
->>>>>>> b279708b
 import io.micronaut.http.server.netty.configuration.NettyHttpServerConfiguration;
 import io.micronaut.http.server.netty.handler.PipeliningServerHandler;
 import io.micronaut.http.server.netty.handler.RequestHandler;
@@ -87,18 +80,12 @@
 import io.netty.buffer.Unpooled;
 import io.netty.channel.ChannelHandler.Sharable;
 import io.netty.channel.ChannelHandlerContext;
-<<<<<<< HEAD
-=======
 import io.netty.handler.codec.compression.DecompressionException;
->>>>>>> b279708b
 import io.netty.handler.codec.http.DefaultFullHttpResponse;
 import io.netty.handler.codec.http.DefaultHttpContent;
 import io.netty.handler.codec.http.DefaultHttpHeaders;
 import io.netty.handler.codec.http.DefaultHttpRequest;
-<<<<<<< HEAD
 import io.netty.handler.codec.http.EmptyHttpHeaders;
-=======
->>>>>>> b279708b
 import io.netty.handler.codec.http.FullHttpResponse;
 import io.netty.handler.codec.http.HttpContent;
 import io.netty.handler.codec.http.HttpHeaderNames;
@@ -244,7 +231,6 @@
 
     @Override
     public void accept(ChannelHandlerContext ctx, io.netty.handler.codec.http.HttpRequest request, ByteBody body, PipeliningServerHandler.OutboundAccess outboundAccess) {
-<<<<<<< HEAD
         if (shortCircuitMatchPlan != null &&
             request.decoderResult().isSuccess() &&
             // origin needs to be checked by CorsFilter
@@ -259,37 +245,22 @@
         }
 
         NettyHttpRequest<Object> mnRequest = new NettyHttpRequest<>(request, body, ctx, conversionService, serverConfiguration);if (serverConfiguration.isValidateUrl()) {
-=======
-        NettyHttpRequest<Object> mnRequest = new NettyHttpRequest<>(request, body, ctx, conversionService, serverConfiguration);
-        if (serverConfiguration.isValidateUrl()) {
->>>>>>> b279708b
             try {
                 mnRequest.getUri();
             } catch (IllegalArgumentException e) {
                 body.release();
 
-<<<<<<< HEAD
             // invalid URI
             NettyHttpRequest<Object> errorRequest = new NettyHttpRequest<>(
                 new DefaultHttpRequest(request.protocolVersion(), request.method(), "/"),
                 ByteBody.empty(),
-=======
-                // invalid URI
-                NettyHttpRequest<Object> errorRequest = new NettyHttpRequest<>(
-                    new DefaultHttpRequest(request.protocolVersion(), request.method(), "/"),
-                    ByteBody.empty(),
->>>>>>> b279708b
                     ctx,
                     conversionService,
                     serverConfiguration
                 );
                 outboundAccess.attachment(errorRequest);
                 try (PropagatedContext.Scope ignore = PropagatedContext.getOrEmpty().plus(new ServerHttpRequestContext(errorRequest)).propagate()) {
-<<<<<<< HEAD
                     new NettyRequestLifecycle(this, outboundAccess).handleException(errorRequest,e.getCause() == null ? e : e.getCause());
-=======
-                    new NettyRequestLifecycle(this, outboundAccess).handleException(errorRequest, e.getCause() == null ? e : e.getCause());
->>>>>>> b279708b
                 }
                 return;
             }
@@ -302,7 +273,6 @@
         outboundAccess.attachment(mnRequest);
         try (PropagatedContext.Scope ignore = PropagatedContext.getOrEmpty().plus(new ServerHttpRequestContext(mnRequest)).propagate()) {
             new NettyRequestLifecycle(this, outboundAccess).handleNormal(mnRequest);
-<<<<<<< HEAD
         }
     }
 
@@ -365,8 +335,6 @@
             routeInfo.isSuspended() ||
             routeInfo.isAsyncOrReactive()) {
             return ExecutionLeaf.indeterminate();
-=======
->>>>>>> b279708b
         }
         if (!(executionHandle instanceof UnsafeExecutionHandle<?, ?> unsafeExecutionHandle)) {
             return ExecutionLeaf.indeterminate();
