--- conflicted
+++ resolved
@@ -1706,27 +1706,27 @@
 }
 ''')
         expect:
-            def field = ce.getFields().find { it.name == "deepList"}
-            def fieldType = field.getGenericType()
-
-            fieldType.getAnnotationMetadata().getAnnotationNames().size() == 0
-
-            assertListGenericArgument(fieldType, { ClassElement listArg1 ->
-                assert listArg1.getAnnotationMetadata().getAnnotationNames().asList() == ['jakarta.validation.constraints.Size$List']
-                assertListGenericArgument(listArg1, { ClassElement listArg2 ->
-                    assert listArg2.getAnnotationMetadata().getAnnotationNames().asList() == ['jakarta.validation.constraints.NotEmpty$List']
-                    assertListGenericArgument(listArg2, { ClassElement listArg3 ->
-                        assert listArg3.getAnnotationMetadata().getAnnotationNames().asList() == ['jakarta.validation.constraints.NotNull$List']
-                    })
+        def field = ce.getFields().find { it.name == "deepList"}
+        def fieldType = field.getGenericType()
+
+        fieldType.getAnnotationMetadata().getAnnotationNames().size() == 0
+
+        assertListGenericArgument(fieldType, { ClassElement listArg1 ->
+            assert listArg1.getAnnotationMetadata().getAnnotationNames().asList() == ['jakarta.validation.constraints.Size$List']
+            assertListGenericArgument(listArg1, { ClassElement listArg2 ->
+                assert listArg2.getAnnotationMetadata().getAnnotationNames().asList() == ['jakarta.validation.constraints.NotEmpty$List']
+                assertListGenericArgument(listArg2, { ClassElement listArg3 ->
+                    assert listArg3.getAnnotationMetadata().getAnnotationNames().asList() == ['jakarta.validation.constraints.NotNull$List']
                 })
             })
-
-            def level1 = fieldType.getTypeArguments()["E"]
-            level1.getAnnotationMetadata().getAnnotationNames().asList() == ['jakarta.validation.constraints.Size$List']
-            def level2 = level1.getTypeArguments()["E"]
-            level2.getAnnotationMetadata().getAnnotationNames().asList() == ['jakarta.validation.constraints.NotEmpty$List']
-            def level3 = level2.getTypeArguments()["E"]
-            level3.getAnnotationMetadata().getAnnotationNames().asList() == ['jakarta.validation.constraints.NotNull$List']
+        })
+
+        def level1 = fieldType.getTypeArguments()["E"]
+        level1.getAnnotationMetadata().getAnnotationNames().asList() == ['jakarta.validation.constraints.Size$List']
+        def level2 = level1.getTypeArguments()["E"]
+        level2.getAnnotationMetadata().getAnnotationNames().asList() == ['jakarta.validation.constraints.NotEmpty$List']
+        def level3 = level2.getTypeArguments()["E"]
+        level3.getAnnotationMetadata().getAnnotationNames().asList() == ['jakarta.validation.constraints.NotNull$List']
     }
 
     void "test annotation metadata present on deep type parameters for method"() {
@@ -1743,27 +1743,27 @@
 }
 ''')
         expect:
-            def method = ce.getEnclosedElement(ElementQuery.ALL_METHODS.named("deepList")).get()
-            def theType = method.getGenericReturnType()
-
-            theType.getAnnotationMetadata().getAnnotationNames().size() == 0
-
-            assertListGenericArgument(theType, { ClassElement listArg1 ->
-                assert listArg1.getAnnotationMetadata().getAnnotationNames().asList() == ['jakarta.validation.constraints.Size$List']
-                assertListGenericArgument(listArg1, { ClassElement listArg2 ->
-                    assert listArg2.getAnnotationMetadata().getAnnotationNames().asList() == ['jakarta.validation.constraints.NotEmpty$List']
-                    assertListGenericArgument(listArg2, { ClassElement listArg3 ->
-                        assert listArg3.getAnnotationMetadata().getAnnotationNames().asList() == ['jakarta.validation.constraints.NotNull$List']
-                    })
+        def method = ce.getEnclosedElement(ElementQuery.ALL_METHODS.named("deepList")).get()
+        def theType = method.getGenericReturnType()
+
+        theType.getAnnotationMetadata().getAnnotationNames().size() == 0
+
+        assertListGenericArgument(theType, { ClassElement listArg1 ->
+            assert listArg1.getAnnotationMetadata().getAnnotationNames().asList() == ['jakarta.validation.constraints.Size$List']
+            assertListGenericArgument(listArg1, { ClassElement listArg2 ->
+                assert listArg2.getAnnotationMetadata().getAnnotationNames().asList() == ['jakarta.validation.constraints.NotEmpty$List']
+                assertListGenericArgument(listArg2, { ClassElement listArg3 ->
+                    assert listArg3.getAnnotationMetadata().getAnnotationNames().asList() == ['jakarta.validation.constraints.NotNull$List']
                 })
             })
-
-            def level1 = theType.getTypeArguments()["E"]
-            level1.getAnnotationMetadata().getAnnotationNames().asList() == ['jakarta.validation.constraints.Size$List']
-            def level2 = level1.getTypeArguments()["E"]
-            level2.getAnnotationMetadata().getAnnotationNames().asList() == ['jakarta.validation.constraints.NotEmpty$List']
-            def level3 = level2.getTypeArguments()["E"]
-            level3.getAnnotationMetadata().getAnnotationNames().asList() == ['jakarta.validation.constraints.NotNull$List']
+        })
+
+        def level1 = theType.getTypeArguments()["E"]
+        level1.getAnnotationMetadata().getAnnotationNames().asList() == ['jakarta.validation.constraints.Size$List']
+        def level2 = level1.getTypeArguments()["E"]
+        level2.getAnnotationMetadata().getAnnotationNames().asList() == ['jakarta.validation.constraints.NotEmpty$List']
+        def level3 = level2.getTypeArguments()["E"]
+        level3.getAnnotationMetadata().getAnnotationNames().asList() == ['jakarta.validation.constraints.NotNull$List']
     }
 
     void "test type annotations on a method and a field"() {
@@ -1783,17 +1783,17 @@
 }
 ''')
         expect:
-            def field = ce.findField("myField").get()
-            def method = ce.findMethod("myMethod").get()
-
-            // Type annotations shouldn't appear on the field
-            field.getAnnotationMetadata().getAnnotationNames().asList() == []
-            field.getType().getAnnotationMetadata().getAnnotationNames().asList() == ['io.micronaut.visitors.TypeUseRuntimeAnn', 'io.micronaut.visitors.TypeUseClassAnn' ]
-            field.getGenericType().getAnnotationMetadata().getAnnotationNames().asList() == ['io.micronaut.visitors.TypeUseRuntimeAnn', 'io.micronaut.visitors.TypeUseClassAnn' ]
-            // Type annotations shouldn't appear on the method
-            method.getAnnotationMetadata().getAnnotationNames().asList() == []
-            method.getReturnType().getAnnotationMetadata().getAnnotationNames().asList() == ['io.micronaut.visitors.TypeUseRuntimeAnn', 'io.micronaut.visitors.TypeUseClassAnn' ]
-            method.getGenericReturnType().getAnnotationMetadata().getAnnotationNames().asList() == ['io.micronaut.visitors.TypeUseRuntimeAnn', 'io.micronaut.visitors.TypeUseClassAnn' ]
+        def field = ce.findField("myField").get()
+        def method = ce.findMethod("myMethod").get()
+
+        // Type annotations shouldn't appear on the field
+        field.getAnnotationMetadata().getAnnotationNames().asList() == []
+        field.getType().getAnnotationMetadata().getAnnotationNames().asList() == ['io.micronaut.visitors.TypeUseRuntimeAnn', 'io.micronaut.visitors.TypeUseClassAnn' ]
+        field.getGenericType().getAnnotationMetadata().getAnnotationNames().asList() == ['io.micronaut.visitors.TypeUseRuntimeAnn', 'io.micronaut.visitors.TypeUseClassAnn' ]
+        // Type annotations shouldn't appear on the method
+        method.getAnnotationMetadata().getAnnotationNames().asList() == []
+        method.getReturnType().getAnnotationMetadata().getAnnotationNames().asList() == ['io.micronaut.visitors.TypeUseRuntimeAnn', 'io.micronaut.visitors.TypeUseClassAnn' ]
+        method.getGenericReturnType().getAnnotationMetadata().getAnnotationNames().asList() == ['io.micronaut.visitors.TypeUseRuntimeAnn', 'io.micronaut.visitors.TypeUseClassAnn' ]
     }
 
     void "test type annotations on a method and a field 2"() {
@@ -1815,22 +1815,22 @@
 }
 ''')
         expect:
-            def field = ce.findField("myField").get()
-            def method = ce.findMethod("myMethod").get()
-
-            // Type annotations shouldn't appear on the field
-            field.getAnnotationMetadata().getAnnotationNames().asList() == ['io.micronaut.visitors.TypeFieldRuntimeAnn']
-            field.getType().getAnnotationMetadata().getAnnotationNames().asList() == ['io.micronaut.visitors.TypeUseRuntimeAnn', 'io.micronaut.visitors.TypeUseClassAnn' ]
-            field.getGenericType().getAnnotationMetadata().getAnnotationNames().asList() == ['io.micronaut.visitors.TypeUseRuntimeAnn', 'io.micronaut.visitors.TypeUseClassAnn' ]
-            // Type annotations shouldn't appear on the method
-            method.getAnnotationMetadata().getAnnotationNames().asList() == ['io.micronaut.visitors.TypeMethodRuntimeAnn']
-            method.getReturnType().getAnnotationMetadata().getAnnotationNames().asList() == ['io.micronaut.visitors.TypeUseRuntimeAnn', 'io.micronaut.visitors.TypeUseClassAnn' ]
-            method.getGenericReturnType().getAnnotationMetadata().getAnnotationNames().asList() == ['io.micronaut.visitors.TypeUseRuntimeAnn', 'io.micronaut.visitors.TypeUseClassAnn' ]
+        def field = ce.findField("myField").get()
+        def method = ce.findMethod("myMethod").get()
+
+        // Type annotations shouldn't appear on the field
+        field.getAnnotationMetadata().getAnnotationNames().asList() == ['io.micronaut.visitors.TypeFieldRuntimeAnn']
+        field.getType().getAnnotationMetadata().getAnnotationNames().asList() == ['io.micronaut.visitors.TypeUseRuntimeAnn', 'io.micronaut.visitors.TypeUseClassAnn' ]
+        field.getGenericType().getAnnotationMetadata().getAnnotationNames().asList() == ['io.micronaut.visitors.TypeUseRuntimeAnn', 'io.micronaut.visitors.TypeUseClassAnn' ]
+        // Type annotations shouldn't appear on the method
+        method.getAnnotationMetadata().getAnnotationNames().asList() == ['io.micronaut.visitors.TypeMethodRuntimeAnn']
+        method.getReturnType().getAnnotationMetadata().getAnnotationNames().asList() == ['io.micronaut.visitors.TypeUseRuntimeAnn', 'io.micronaut.visitors.TypeUseClassAnn' ]
+        method.getGenericReturnType().getAnnotationMetadata().getAnnotationNames().asList() == ['io.micronaut.visitors.TypeUseRuntimeAnn', 'io.micronaut.visitors.TypeUseClassAnn' ]
     }
 
     void "test recursive generic type parameter"() {
         given:
-            ClassElement ce = buildClassElement('''\
+        ClassElement ce = buildClassElement('''\
 package test;
 
 final class TrackedSortedSet<T extends java.lang.Comparable<? super T>> {
@@ -1838,16 +1838,16 @@
 
 ''')
         expect:
-            def typeArguments = ce.getTypeArguments()
-            typeArguments.size() == 1
-            def typeArgument = typeArguments.get("T")
-            typeArgument.name == "java.lang.Comparable"
-            def nextTypeArguments = typeArgument.getTypeArguments()
-            def nextTypeArgument = nextTypeArguments.get("T")
-            nextTypeArgument.name == "java.lang.Comparable"
-            def nextNextTypeArguments = nextTypeArgument.getTypeArguments()
-            def nextNextTypeArgument = nextNextTypeArguments.get("T")
-            nextNextTypeArgument.name == "java.lang.Object"
+        def typeArguments = ce.getTypeArguments()
+        typeArguments.size() == 1
+        def typeArgument = typeArguments.get("T")
+        typeArgument.name == "java.lang.Comparable"
+        def nextTypeArguments = typeArgument.getTypeArguments()
+        def nextTypeArgument = nextTypeArguments.get("T")
+        nextTypeArgument.name == "java.lang.Comparable"
+        def nextNextTypeArguments = nextTypeArgument.getTypeArguments()
+        def nextNextTypeArgument = nextNextTypeArguments.get("T")
+        nextNextTypeArgument.name == "java.lang.Object"
     }
 
     void "test annotation metadata present on deep type parameters for method 2"() {
@@ -1864,28 +1864,28 @@
 }
 ''')
         expect:
-            def method = ce.getEnclosedElement(ElementQuery.ALL_METHODS.named("deepList")).get()
-            def theType = method.getGenericReturnType()
-
-            theType.getAnnotationMetadata().getAnnotationNames().size() == 0
-
-            assertListGenericArgument(theType, { ClassElement listArg1 ->
-                assertListGenericArgument(listArg1, { ClassElement listArg2 ->
-                    assertListGenericArgument(listArg2, { ClassElement listArg3 ->
-                        assert listArg3.getAnnotationMetadata().getAnnotationNames().asList() == ['io.micronaut.visitors.TypeUseRuntimeAnn', 'io.micronaut.visitors.TypeUseClassAnn']
-                    })
+        def method = ce.getEnclosedElement(ElementQuery.ALL_METHODS.named("deepList")).get()
+        def theType = method.getGenericReturnType()
+
+        theType.getAnnotationMetadata().getAnnotationNames().size() == 0
+
+        assertListGenericArgument(theType, { ClassElement listArg1 ->
+            assertListGenericArgument(listArg1, { ClassElement listArg2 ->
+                assertListGenericArgument(listArg2, { ClassElement listArg3 ->
+                    assert listArg3.getAnnotationMetadata().getAnnotationNames().asList() == ['io.micronaut.visitors.TypeUseRuntimeAnn', 'io.micronaut.visitors.TypeUseClassAnn']
                 })
             })
-
-            def level1 = theType.getTypeArguments()["E"]
-            def level2 = level1.getTypeArguments()["E"]
-            def level3 = level2.getTypeArguments()["E"]
-            level3.getAnnotationMetadata().getAnnotationNames().asList() == ['io.micronaut.visitors.TypeUseRuntimeAnn', 'io.micronaut.visitors.TypeUseClassAnn' ]
+        })
+
+        def level1 = theType.getTypeArguments()["E"]
+        def level2 = level1.getTypeArguments()["E"]
+        def level3 = level2.getTypeArguments()["E"]
+        level3.getAnnotationMetadata().getAnnotationNames().asList() == ['io.micronaut.visitors.TypeUseRuntimeAnn', 'io.micronaut.visitors.TypeUseClassAnn' ]
     }
 
     void "test annotations on recursive generic type parameter 1"() {
         given:
-            ClassElement ce = buildClassElement('''\
+        ClassElement ce = buildClassElement('''\
 package test;
 
 final class TrackedSortedSet<@io.micronaut.visitors.TypeUseRuntimeAnn T extends java.lang.Comparable<? super T>> {
@@ -1893,16 +1893,16 @@
 
 ''')
         expect:
-            def typeArguments = ce.getTypeArguments()
-            typeArguments.size() == 1
-            def typeArgument = typeArguments.get("T")
-            typeArgument.name == "java.lang.Comparable"
-            typeArgument.getAnnotationNames().asList() == ['io.micronaut.visitors.TypeUseRuntimeAnn']
+        def typeArguments = ce.getTypeArguments()
+        typeArguments.size() == 1
+        def typeArgument = typeArguments.get("T")
+        typeArgument.name == "java.lang.Comparable"
+        typeArgument.getAnnotationNames().asList() == ['io.micronaut.visitors.TypeUseRuntimeAnn']
     }
 
     void "test recursive generic type parameter 2"() {
         given:
-            ClassElement ce = buildClassElement('''\
+        ClassElement ce = buildClassElement('''\
 package test;
 
 final class Test<T extends Test> { // Missing argument
@@ -1910,18 +1910,18 @@
 
 ''')
         expect:
-            def typeArguments = ce.getTypeArguments()
-            typeArguments.size() == 1
-            def typeArgument = typeArguments.get("T")
-            typeArgument.name == "test.Test"
-            def nextTypeArguments = typeArgument.getTypeArguments()
-            def nextTypeArgument = nextTypeArguments.get("T")
-            nextTypeArgument.name == "java.lang.Object"
+        def typeArguments = ce.getTypeArguments()
+        typeArguments.size() == 1
+        def typeArgument = typeArguments.get("T")
+        typeArgument.name == "test.Test"
+        def nextTypeArguments = typeArgument.getTypeArguments()
+        def nextTypeArgument = nextTypeArguments.get("T")
+        nextTypeArgument.name == "java.lang.Object"
     }
 
     void "test recursive generic type parameter 3"() {
         given:
-            ClassElement ce = buildClassElement('''\
+        ClassElement ce = buildClassElement('''\
 package test;
 
 final class Test<T extends Test<T>> {
@@ -1929,18 +1929,18 @@
 
 ''')
         expect:
-            def typeArguments = ce.getTypeArguments()
-            typeArguments.size() == 1
-            def typeArgument = typeArguments.get("T")
-            typeArgument.name == "test.Test"
-            def nextTypeArguments = typeArgument.getTypeArguments()
-            def nextTypeArgument = nextTypeArguments.get("T")
-            nextTypeArgument.name == "java.lang.Object"
+        def typeArguments = ce.getTypeArguments()
+        typeArguments.size() == 1
+        def typeArgument = typeArguments.get("T")
+        typeArgument.name == "test.Test"
+        def nextTypeArguments = typeArgument.getTypeArguments()
+        def nextTypeArgument = nextTypeArguments.get("T")
+        nextTypeArgument.name == "java.lang.Object"
     }
 
     void "test recursive generic type parameter 4"() {
         given:
-            ClassElement ce = buildClassElement('''\
+        ClassElement ce = buildClassElement('''\
 package test;
 
 final class Test<T extends Test<?>> {
@@ -1948,18 +1948,18 @@
 
 ''')
         expect:
-            def typeArguments = ce.getTypeArguments()
-            typeArguments.size() == 1
-            def typeArgument = typeArguments.get("T")
-            typeArgument.name == "test.Test"
-            def nextTypeArguments = typeArgument.getTypeArguments()
-            def nextTypeArgument = nextTypeArguments.get("T")
-            nextTypeArgument.name == "java.lang.Object"
+        def typeArguments = ce.getTypeArguments()
+        typeArguments.size() == 1
+        def typeArgument = typeArguments.get("T")
+        typeArgument.name == "test.Test"
+        def nextTypeArguments = typeArgument.getTypeArguments()
+        def nextTypeArgument = nextTypeArguments.get("T")
+        nextTypeArgument.name == "java.lang.Object"
     }
 
     void "test recursive generic method return"() {
         given:
-            ClassElement ce = buildClassElement('''\
+        ClassElement ce = buildClassElement('''\
 package test;
 
 import org.hibernate.SessionFactory;
@@ -1974,20 +1974,20 @@
 
 ''')
         expect:
-            def sessionFactoryMethod = ce.getEnclosedElement(ElementQuery.ALL_METHODS.named("sessionFactory")).get()
-            def withOptionsMethod = sessionFactoryMethod.getReturnType().getEnclosedElement(ElementQuery.ALL_METHODS.named("withOptions")).get()
-            def typeArguments = withOptionsMethod.getReturnType().getTypeArguments()
-            typeArguments.size() == 1
-            def typeArgument = typeArguments.get("T")
-            typeArgument.name == "org.hibernate.SessionBuilder"
-            def nextTypeArguments = typeArgument.getTypeArguments()
-            def nextTypeArgument = nextTypeArguments.get("T")
-            nextTypeArgument.name == "java.lang.Object"
+        def sessionFactoryMethod = ce.getEnclosedElement(ElementQuery.ALL_METHODS.named("sessionFactory")).get()
+        def withOptionsMethod = sessionFactoryMethod.getReturnType().getEnclosedElement(ElementQuery.ALL_METHODS.named("withOptions")).get()
+        def typeArguments = withOptionsMethod.getReturnType().getTypeArguments()
+        typeArguments.size() == 1
+        def typeArgument = typeArguments.get("T")
+        typeArgument.name == "org.hibernate.SessionBuilder"
+        def nextTypeArguments = typeArgument.getTypeArguments()
+        def nextTypeArgument = nextTypeArguments.get("T")
+        nextTypeArgument.name == "java.lang.Object"
     }
 
     void "test recursive generic method return 2"() {
         given:
-            ClassElement ce = buildClassElement('''\
+        ClassElement ce = buildClassElement('''\
 package test;
 
 class MyFactory {
@@ -2011,23 +2011,23 @@
 
 ''')
         expect:
-            def myBeanMethod = ce.getEnclosedElement(ElementQuery.ALL_METHODS.named("myBean")).get()
-            def myBuilderMethod = myBeanMethod.getReturnType().getEnclosedElement(ElementQuery.ALL_METHODS.named("myBuilder")).get()
-            def typeArguments = myBuilderMethod.getReturnType().getTypeArguments()
-            typeArguments.size() == 1
-            def typeArgument = typeArguments.get("T")
-            typeArgument.name == "test.MyBuilder"
-            def nextTypeArguments = typeArgument.getTypeArguments()
-            def nextTypeArgument = nextTypeArguments.get("T")
-            nextTypeArgument.name == "test.MyBuilder"
-            def nextNextTypeArguments = nextTypeArgument.getTypeArguments()
-            def nextNextTypeArgument = nextNextTypeArguments.get("T")
-            nextNextTypeArgument.name == "java.lang.Object"
+        def myBeanMethod = ce.getEnclosedElement(ElementQuery.ALL_METHODS.named("myBean")).get()
+        def myBuilderMethod = myBeanMethod.getReturnType().getEnclosedElement(ElementQuery.ALL_METHODS.named("myBuilder")).get()
+        def typeArguments = myBuilderMethod.getReturnType().getTypeArguments()
+        typeArguments.size() == 1
+        def typeArgument = typeArguments.get("T")
+        typeArgument.name == "test.MyBuilder"
+        def nextTypeArguments = typeArgument.getTypeArguments()
+        def nextTypeArgument = nextTypeArguments.get("T")
+        nextTypeArgument.name == "test.MyBuilder"
+        def nextNextTypeArguments = nextTypeArgument.getTypeArguments()
+        def nextNextTypeArgument = nextNextTypeArguments.get("T")
+        nextNextTypeArgument.name == "java.lang.Object"
     }
 
     void "test recursive generic method return 3"() {
         given:
-            ClassElement ce = buildClassElement('''\
+        ClassElement ce = buildClassElement('''\
 package test;
 
 class MyFactory {
@@ -2051,20 +2051,20 @@
 
 ''')
         expect:
-            def myBeanMethod = ce.getEnclosedElement(ElementQuery.ALL_METHODS.named("myBean")).get()
-            def myBuilderMethod = myBeanMethod.getReturnType().getEnclosedElement(ElementQuery.ALL_METHODS.named("myBuilder")).get()
-            def typeArguments = myBuilderMethod.getReturnType().getTypeArguments()
-            typeArguments.size() == 1
-            def typeArgument = typeArguments.get("T")
-            typeArgument.name == "test.MyBuilder"
-            def nextTypeArguments = typeArgument.getTypeArguments()
-            def nextTypeArgument = nextTypeArguments.get("T")
-            nextTypeArgument.name == "java.lang.Object"
+        def myBeanMethod = ce.getEnclosedElement(ElementQuery.ALL_METHODS.named("myBean")).get()
+        def myBuilderMethod = myBeanMethod.getReturnType().getEnclosedElement(ElementQuery.ALL_METHODS.named("myBuilder")).get()
+        def typeArguments = myBuilderMethod.getReturnType().getTypeArguments()
+        typeArguments.size() == 1
+        def typeArgument = typeArguments.get("T")
+        typeArgument.name == "test.MyBuilder"
+        def nextTypeArguments = typeArgument.getTypeArguments()
+        def nextTypeArgument = nextTypeArguments.get("T")
+        nextTypeArgument.name == "java.lang.Object"
     }
 
     void "test recursive generic method return 4"() {
         given:
-            ClassElement ce = buildClassElement('''\
+        ClassElement ce = buildClassElement('''\
 package test;
 
 class MyFactory {
@@ -2088,23 +2088,23 @@
 
 ''')
         expect:
-            def myBeanMethod = ce.getEnclosedElement(ElementQuery.ALL_METHODS.named("myBean")).get()
-            def myBuilderMethod = myBeanMethod.getReturnType().getEnclosedElement(ElementQuery.ALL_METHODS.named("myBuilder")).get()
-            def typeArguments = myBuilderMethod.getReturnType().getTypeArguments()
-            typeArguments.size() == 1
-            def typeArgument = typeArguments.get("T")
-            typeArgument.name == "test.MyBuilder"
-            def nextTypeArguments = typeArgument.getTypeArguments()
-            def nextTypeArgument = nextTypeArguments.get("T")
-            nextTypeArgument.name == "test.MyBuilder"
-            def nextNextTypeArguments = nextTypeArgument.getTypeArguments()
-            def nextNextTypeArgument = nextNextTypeArguments.get("T")
-            nextNextTypeArgument.name == "java.lang.Object"
+        def myBeanMethod = ce.getEnclosedElement(ElementQuery.ALL_METHODS.named("myBean")).get()
+        def myBuilderMethod = myBeanMethod.getReturnType().getEnclosedElement(ElementQuery.ALL_METHODS.named("myBuilder")).get()
+        def typeArguments = myBuilderMethod.getReturnType().getTypeArguments()
+        typeArguments.size() == 1
+        def typeArgument = typeArguments.get("T")
+        typeArgument.name == "test.MyBuilder"
+        def nextTypeArguments = typeArgument.getTypeArguments()
+        def nextTypeArgument = nextTypeArguments.get("T")
+        nextTypeArgument.name == "test.MyBuilder"
+        def nextNextTypeArguments = nextTypeArgument.getTypeArguments()
+        def nextNextTypeArgument = nextNextTypeArguments.get("T")
+        nextNextTypeArgument.name == "java.lang.Object"
     }
 
     void "test recursive generic method return 5"() {
         given:
-            ClassElement ce = buildClassElement('''\
+        ClassElement ce = buildClassElement('''\
 package test;
 
 class MyFactory {
@@ -2128,23 +2128,23 @@
 
 ''')
         expect:
-            def myBeanMethod = ce.getEnclosedElement(ElementQuery.ALL_METHODS.named("myBean")).get()
-            def myBuilderMethod = myBeanMethod.getReturnType().getEnclosedElement(ElementQuery.ALL_METHODS.named("myBuilder")).get()
-            def typeArguments = myBuilderMethod.getReturnType().getTypeArguments()
-            typeArguments.size() == 1
-            def typeArgument = typeArguments.get("T")
-            typeArgument.name == "test.MyBuilder"
-            def nextTypeArguments = typeArgument.getTypeArguments()
-            def nextTypeArgument = nextTypeArguments.get("T")
-            nextTypeArgument.name == "test.MyBuilder"
-            def nextNextTypeArguments = nextTypeArgument.getTypeArguments()
-            def nextNextTypeArgument = nextNextTypeArguments.get("T")
-            nextNextTypeArgument.name == "java.lang.Object"
+        def myBeanMethod = ce.getEnclosedElement(ElementQuery.ALL_METHODS.named("myBean")).get()
+        def myBuilderMethod = myBeanMethod.getReturnType().getEnclosedElement(ElementQuery.ALL_METHODS.named("myBuilder")).get()
+        def typeArguments = myBuilderMethod.getReturnType().getTypeArguments()
+        typeArguments.size() == 1
+        def typeArgument = typeArguments.get("T")
+        typeArgument.name == "test.MyBuilder"
+        def nextTypeArguments = typeArgument.getTypeArguments()
+        def nextTypeArgument = nextTypeArguments.get("T")
+        nextTypeArgument.name == "test.MyBuilder"
+        def nextNextTypeArguments = nextTypeArgument.getTypeArguments()
+        def nextNextTypeArgument = nextNextTypeArguments.get("T")
+        nextNextTypeArgument.name == "java.lang.Object"
     }
 
     void "test recursive generic method return 6"() {
         given:
-            ClassElement ce = buildClassElement('''\
+        ClassElement ce = buildClassElement('''\
 package test;
 
 class MyFactory {
@@ -2168,23 +2168,23 @@
 
 ''')
         expect:
-            def myBeanMethod = ce.getEnclosedElement(ElementQuery.ALL_METHODS.named("myBean")).get()
-            def myBuilderMethod = myBeanMethod.getReturnType().getEnclosedElement(ElementQuery.ALL_METHODS.named("myBuilder")).get()
-            def typeArguments = myBuilderMethod.getReturnType().getTypeArguments()
-            typeArguments.size() == 1
-            def typeArgument = typeArguments.get("T")
-            typeArgument.name == "test.MyBuilder"
-            def nextTypeArguments = typeArgument.getTypeArguments()
-            def nextTypeArgument = nextTypeArguments.get("T")
-            nextTypeArgument.name == "test.MyBuilder"
-            def nextNextTypeArguments = nextTypeArgument.getTypeArguments()
-            def nextNextTypeArgument = nextNextTypeArguments.get("T")
-            nextNextTypeArgument.name == "java.lang.Object"
+        def myBeanMethod = ce.getEnclosedElement(ElementQuery.ALL_METHODS.named("myBean")).get()
+        def myBuilderMethod = myBeanMethod.getReturnType().getEnclosedElement(ElementQuery.ALL_METHODS.named("myBuilder")).get()
+        def typeArguments = myBuilderMethod.getReturnType().getTypeArguments()
+        typeArguments.size() == 1
+        def typeArgument = typeArguments.get("T")
+        typeArgument.name == "test.MyBuilder"
+        def nextTypeArguments = typeArgument.getTypeArguments()
+        def nextTypeArgument = nextTypeArguments.get("T")
+        nextTypeArgument.name == "test.MyBuilder"
+        def nextNextTypeArguments = nextTypeArgument.getTypeArguments()
+        def nextNextTypeArgument = nextNextTypeArguments.get("T")
+        nextNextTypeArgument.name == "java.lang.Object"
     }
 
     void "test recursive generic method return 7"() {
         given:
-            ClassElement ce = buildClassElement('''\
+        ClassElement ce = buildClassElement('''\
 package test;
 
 class MyFactory {
@@ -2208,23 +2208,23 @@
 
 ''')
         expect:
-            def myBeanMethod = ce.getEnclosedElement(ElementQuery.ALL_METHODS.named("myBean")).get()
-            def myBuilderMethod = myBeanMethod.getReturnType().getEnclosedElement(ElementQuery.ALL_METHODS.named("myBuilder")).get()
-            def typeArguments = myBuilderMethod.getReturnType().getTypeArguments()
-            typeArguments.size() == 1
-            def typeArgument = typeArguments.get("T")
-            typeArgument.name == "test.MyBuilder"
-            def nextTypeArguments = typeArgument.getTypeArguments()
-            def nextTypeArgument = nextTypeArguments.get("T")
-            nextTypeArgument.name == "test.MyBuilder"
-            def nextNextTypeArguments = nextTypeArgument.getTypeArguments()
-            def nextNextTypeArgument = nextNextTypeArguments.get("T")
-            nextNextTypeArgument.name == "java.lang.Object"
+        def myBeanMethod = ce.getEnclosedElement(ElementQuery.ALL_METHODS.named("myBean")).get()
+        def myBuilderMethod = myBeanMethod.getReturnType().getEnclosedElement(ElementQuery.ALL_METHODS.named("myBuilder")).get()
+        def typeArguments = myBuilderMethod.getReturnType().getTypeArguments()
+        typeArguments.size() == 1
+        def typeArgument = typeArguments.get("T")
+        typeArgument.name == "test.MyBuilder"
+        def nextTypeArguments = typeArgument.getTypeArguments()
+        def nextTypeArgument = nextTypeArguments.get("T")
+        nextTypeArgument.name == "test.MyBuilder"
+        def nextNextTypeArguments = nextTypeArgument.getTypeArguments()
+        def nextNextTypeArgument = nextNextTypeArguments.get("T")
+        nextNextTypeArgument.name == "java.lang.Object"
     }
 
     void "test how the annotations from the type are propagated"() {
         given:
-            ClassElement ce = buildClassElement('''\
+        ClassElement ce = buildClassElement('''\
 package test;
 
 import io.micronaut.inject.annotation.*;
@@ -2263,51 +2263,51 @@
 
 ''')
         when:
-            def saveAll = ce.findMethod("saveAll").get()
-            def listTypeArgument = saveAll.getParameters()[0].getType().getTypeArguments(List).get("E")
-        then:
-            listTypeArgument.hasAnnotation(MyEntity.class)
-            listTypeArgument.hasAnnotation(Introspected.class)
-
-        when:
-            def saveAll2 = ce.findMethod("saveAll2").get()
-            def listTypeArgument2 = saveAll2.getParameters()[0].getType().getTypeArguments(List).get("E")
-        then:
-            listTypeArgument2.hasAnnotation(MyEntity.class)
-            listTypeArgument2.hasAnnotation(Introspected.class)
-
-        when:
-            def saveAll3 = ce.findMethod("saveAll3").get()
-            def listTypeArgument3 = saveAll3.getParameters()[0].getType().getTypeArguments(List).get("E")
-        then:
-            listTypeArgument3.hasAnnotation(MyEntity.class)
-            listTypeArgument3.hasAnnotation(Introspected.class)
-
-        when:
-            def save2 = ce.findMethod("save2").get()
-            def parameter2 = save2.getParameters()[0].getType()
-        then:
-            parameter2.hasAnnotation(MyEntity.class)
-            parameter2.hasAnnotation(Introspected.class)
-
-        when:
-            def save3 = ce.findMethod("save3").get()
-            def parameter3 = save3.getParameters()[0].getType()
-        then:
-            parameter3.hasAnnotation(MyEntity.class)
-            parameter3.hasAnnotation(Introspected.class)
-
-        when:
-            def get = ce.findMethod("get").get()
-            def returnType = get.getReturnType()
-        then:
-            returnType.hasAnnotation(MyEntity.class)
-            returnType.hasAnnotation(Introspected.class)
+        def saveAll = ce.findMethod("saveAll").get()
+        def listTypeArgument = saveAll.getParameters()[0].getType().getTypeArguments(List).get("E")
+        then:
+        listTypeArgument.hasAnnotation(MyEntity.class)
+        listTypeArgument.hasAnnotation(Introspected.class)
+
+        when:
+        def saveAll2 = ce.findMethod("saveAll2").get()
+        def listTypeArgument2 = saveAll2.getParameters()[0].getType().getTypeArguments(List).get("E")
+        then:
+        listTypeArgument2.hasAnnotation(MyEntity.class)
+        listTypeArgument2.hasAnnotation(Introspected.class)
+
+        when:
+        def saveAll3 = ce.findMethod("saveAll3").get()
+        def listTypeArgument3 = saveAll3.getParameters()[0].getType().getTypeArguments(List).get("E")
+        then:
+        listTypeArgument3.hasAnnotation(MyEntity.class)
+        listTypeArgument3.hasAnnotation(Introspected.class)
+
+        when:
+        def save2 = ce.findMethod("save2").get()
+        def parameter2 = save2.getParameters()[0].getType()
+        then:
+        parameter2.hasAnnotation(MyEntity.class)
+        parameter2.hasAnnotation(Introspected.class)
+
+        when:
+        def save3 = ce.findMethod("save3").get()
+        def parameter3 = save3.getParameters()[0].getType()
+        then:
+        parameter3.hasAnnotation(MyEntity.class)
+        parameter3.hasAnnotation(Introspected.class)
+
+        when:
+        def get = ce.findMethod("get").get()
+        def returnType = get.getReturnType()
+        then:
+        returnType.hasAnnotation(MyEntity.class)
+        returnType.hasAnnotation(Introspected.class)
     }
 
     void "test alias for recursion"() {
         given:
-            ClassElement ce = buildClassElement('''\
+        ClassElement ce = buildClassElement('''\
 package test;
 
 import io.micronaut.inject.annotation.*;
@@ -2351,14 +2351,14 @@
 
 ''')
         when:
-            def replaces = ce.getEnclosedElements(ElementQuery.ALL_INNER_CLASSES).get(0).getAnnotation(Replaces)
-        then:
-            replaces.stringValue("bean").get() == "test.MathService"
+        def replaces = ce.getEnclosedElements(ElementQuery.ALL_INNER_CLASSES).get(0).getAnnotation(Replaces)
+        then:
+        replaces.stringValue("bean").get() == "test.MathService"
     }
 
     void "test how the type annotations from the type are propagated"() {
         given:
-            ClassElement ce = buildClassElement('''\
+        ClassElement ce = buildClassElement('''\
 package test;
 
 import io.micronaut.inject.annotation.*;
@@ -2415,64 +2415,64 @@
 
 ''')
         when:
-            def saveAll = ce.findMethod("saveAll").get()
-            def listTypeArgument = saveAll.getParameters()[0].getType().getTypeArguments(List).get("E")
-        then:
-            validateBookArgument(listTypeArgument)
-
-        when:
-            def saveAll2 = ce.findMethod("saveAll2").get()
-            def listTypeArgument2 = saveAll2.getParameters()[0].getType().getTypeArguments(List).get("E")
-        then:
-            validateBookArgument(listTypeArgument2)
-
-        when:
-            def saveAll3 = ce.findMethod("saveAll3").get()
-            def listTypeArgument3 = saveAll3.getParameters()[0].getType().getTypeArguments(List).get("E")
-        then:
-            validateBookArgument(listTypeArgument3)
-
-        when:
-            def saveAll4 = ce.findMethod("saveAll4").get()
-            def listTypeArgument4 = saveAll4.getParameters()[0].getType().getTypeArguments(List).get("E")
-        then:
-            validateBookArgument(listTypeArgument4)
-
-        when:
-            def saveAll5 = ce.findMethod("saveAll5").get()
-            def listTypeArgument5 = saveAll5.getParameters()[0].getType().getTypeArguments(List).get("E")
-        then:
-            validateBookArgument(listTypeArgument5)
-
-        when:
-            def save2 = ce.findMethod("save2").get()
-            def parameter2 = save2.getParameters()[0].getType()
-        then:
-            validateBookArgument(parameter2)
-
-        when:
-            def save3 = ce.findMethod("save3").get()
-            def parameter3 = save3.getParameters()[0].getType()
-        then:
-            validateBookArgument(parameter3)
-
-        when:
-            def save4 = ce.findMethod("save4").get()
-            def parameter4 = save4.getParameters()[0].getType()
-        then:
-            validateBookArgument(parameter4)
-
-        when:
-            def save5 = ce.findMethod("save5").get()
-            def parameter5 = save5.getParameters()[0].getType()
-        then:
-            validateBookArgument(parameter5)
-
-        when:
-            def get = ce.findMethod("get").get()
-            def returnType = get.getReturnType()
-        then:
-            validateBookArgument(returnType)
+        def saveAll = ce.findMethod("saveAll").get()
+        def listTypeArgument = saveAll.getParameters()[0].getType().getTypeArguments(List).get("E")
+        then:
+        validateBookArgument(listTypeArgument)
+
+        when:
+        def saveAll2 = ce.findMethod("saveAll2").get()
+        def listTypeArgument2 = saveAll2.getParameters()[0].getType().getTypeArguments(List).get("E")
+        then:
+        validateBookArgument(listTypeArgument2)
+
+        when:
+        def saveAll3 = ce.findMethod("saveAll3").get()
+        def listTypeArgument3 = saveAll3.getParameters()[0].getType().getTypeArguments(List).get("E")
+        then:
+        validateBookArgument(listTypeArgument3)
+
+        when:
+        def saveAll4 = ce.findMethod("saveAll4").get()
+        def listTypeArgument4 = saveAll4.getParameters()[0].getType().getTypeArguments(List).get("E")
+        then:
+        validateBookArgument(listTypeArgument4)
+
+        when:
+        def saveAll5 = ce.findMethod("saveAll5").get()
+        def listTypeArgument5 = saveAll5.getParameters()[0].getType().getTypeArguments(List).get("E")
+        then:
+        validateBookArgument(listTypeArgument5)
+
+        when:
+        def save2 = ce.findMethod("save2").get()
+        def parameter2 = save2.getParameters()[0].getType()
+        then:
+        validateBookArgument(parameter2)
+
+        when:
+        def save3 = ce.findMethod("save3").get()
+        def parameter3 = save3.getParameters()[0].getType()
+        then:
+        validateBookArgument(parameter3)
+
+        when:
+        def save4 = ce.findMethod("save4").get()
+        def parameter4 = save4.getParameters()[0].getType()
+        then:
+        validateBookArgument(parameter4)
+
+        when:
+        def save5 = ce.findMethod("save5").get()
+        def parameter5 = save5.getParameters()[0].getType()
+        then:
+        validateBookArgument(parameter5)
+
+        when:
+        def get = ce.findMethod("get").get()
+        def returnType = get.getReturnType()
+        then:
+        validateBookArgument(returnType)
     }
 
     void validateBookArgument(ClassElement classElement) {
@@ -2507,28 +2507,28 @@
 }
 ''')
         expect:
-            def method1 = ce.getEnclosedElement(ElementQuery.ALL_METHODS.named("method1")).get()
-            def genericType = method1.getGenericReturnType()
-            def genericTypeLevel1 = genericType.getTypeArguments()["E"]
-            !genericTypeLevel1.isGenericPlaceholder()
-            !genericTypeLevel1.isWildcard()
-            def genericTypeLevel2 = genericTypeLevel1.getTypeArguments()["E"]
-            !genericTypeLevel2.isGenericPlaceholder()
-            !genericTypeLevel2.isWildcard()
-            def genericTypeLevel3 = genericTypeLevel2.getTypeArguments()["E"]
-            !genericTypeLevel3.isGenericPlaceholder()
-            !genericTypeLevel3.isWildcard()
-
-            def type = method1.getReturnType()
-            def typeLevel1 = type.getTypeArguments()["E"]
-            !typeLevel1.isGenericPlaceholder()
-            !typeLevel1.isWildcard()
-            def typeLevel2 = typeLevel1.getTypeArguments()["E"]
-            !typeLevel2.isGenericPlaceholder()
-            !typeLevel2.isWildcard()
-            def typeLevel3 = typeLevel2.getTypeArguments()["E"]
-            !typeLevel3.isGenericPlaceholder()
-            !typeLevel3.isWildcard()
+        def method1 = ce.getEnclosedElement(ElementQuery.ALL_METHODS.named("method1")).get()
+        def genericType = method1.getGenericReturnType()
+        def genericTypeLevel1 = genericType.getTypeArguments()["E"]
+        !genericTypeLevel1.isGenericPlaceholder()
+        !genericTypeLevel1.isWildcard()
+        def genericTypeLevel2 = genericTypeLevel1.getTypeArguments()["E"]
+        !genericTypeLevel2.isGenericPlaceholder()
+        !genericTypeLevel2.isWildcard()
+        def genericTypeLevel3 = genericTypeLevel2.getTypeArguments()["E"]
+        !genericTypeLevel3.isGenericPlaceholder()
+        !genericTypeLevel3.isWildcard()
+
+        def type = method1.getReturnType()
+        def typeLevel1 = type.getTypeArguments()["E"]
+        !typeLevel1.isGenericPlaceholder()
+        !typeLevel1.isWildcard()
+        def typeLevel2 = typeLevel1.getTypeArguments()["E"]
+        !typeLevel2.isGenericPlaceholder()
+        !typeLevel2.isWildcard()
+        def typeLevel3 = typeLevel2.getTypeArguments()["E"]
+        !typeLevel3.isGenericPlaceholder()
+        !typeLevel3.isWildcard()
     }
 
     void "test generics model for wildcard"() {
@@ -2544,16 +2544,16 @@
 }
 ''')
         expect:
-            def method = ce.getEnclosedElement(ElementQuery.ALL_METHODS.named("method")).get()
-            def genericTypeArgument = method.getGenericReturnType().getTypeArguments()["E"]
-            !genericTypeArgument.isGenericPlaceholder()
-            !genericTypeArgument.isRawType()
-            genericTypeArgument.isWildcard()
-
-            def typeArgument = method.getReturnType().getTypeArguments()["E"]
-            !typeArgument.isGenericPlaceholder()
-            !typeArgument.isRawType()
-            typeArgument.isWildcard()
+        def method = ce.getEnclosedElement(ElementQuery.ALL_METHODS.named("method")).get()
+        def genericTypeArgument = method.getGenericReturnType().getTypeArguments()["E"]
+        !genericTypeArgument.isGenericPlaceholder()
+        !genericTypeArgument.isRawType()
+        genericTypeArgument.isWildcard()
+
+        def typeArgument = method.getReturnType().getTypeArguments()["E"]
+        !typeArgument.isGenericPlaceholder()
+        !typeArgument.isRawType()
+        typeArgument.isWildcard()
     }
 
     void "test generics model for placeholder"() {
@@ -2569,16 +2569,16 @@
 }
 ''')
         expect:
-            def method = ce.getEnclosedElement(ElementQuery.ALL_METHODS.named("method")).get()
-            def genericTypeArgument = method.getGenericReturnType().getTypeArguments()["E"]
-            genericTypeArgument.isGenericPlaceholder()
-            !genericTypeArgument.isRawType()
-            !genericTypeArgument.isWildcard()
-
-            def typeArgument = method.getReturnType().getTypeArguments()["E"]
-            typeArgument.isGenericPlaceholder()
-            !typeArgument.isRawType()
-            !typeArgument.isWildcard()
+        def method = ce.getEnclosedElement(ElementQuery.ALL_METHODS.named("method")).get()
+        def genericTypeArgument = method.getGenericReturnType().getTypeArguments()["E"]
+        genericTypeArgument.isGenericPlaceholder()
+        !genericTypeArgument.isRawType()
+        !genericTypeArgument.isWildcard()
+
+        def typeArgument = method.getReturnType().getTypeArguments()["E"]
+        typeArgument.isGenericPlaceholder()
+        !typeArgument.isRawType()
+        !typeArgument.isWildcard()
     }
 
     void "test generics model for class placeholder wildcard"() {
@@ -2594,40 +2594,40 @@
 }
 ''')
         expect:
-            def method = ce.getEnclosedElement(ElementQuery.ALL_METHODS.named("method")).get()
-            def genericTypeArgument = method.getGenericReturnType().getTypeArguments()["E"]
-            !genericTypeArgument.isGenericPlaceholder()
-            !genericTypeArgument.isRawType()
-            genericTypeArgument.isWildcard()
-
-            def genericWildcard = genericTypeArgument as WildcardElement
-            !genericWildcard.lowerBounds
-            genericWildcard.upperBounds.size() == 1
-            def genericUpperBound = genericWildcard.upperBounds[0]
-            genericUpperBound.name == "java.lang.Object"
-            genericUpperBound.isGenericPlaceholder()
-            !genericUpperBound.isWildcard()
-            !genericUpperBound.isRawType()
-            def genericPlaceholderUpperBound = genericUpperBound as GenericPlaceholderElement
-            genericPlaceholderUpperBound.variableName == "T"
-            genericPlaceholderUpperBound.declaringElement.get() == ce
-
-            def typeArgument = method.getReturnType().getTypeArguments()["E"]
-            !typeArgument.isGenericPlaceholder()
-            !typeArgument.isRawType()
-            typeArgument.isWildcard()
-
-            def wildcard = genericTypeArgument as WildcardElement
-            !wildcard.lowerBounds
-            wildcard.upperBounds.size() == 1
-            def upperBound = wildcard.upperBounds[0]
-            upperBound.name == "java.lang.Object"
-            upperBound.isGenericPlaceholder()
-            !upperBound.isWildcard()
-            !upperBound.isRawType()
-            def placeholderUpperBound = upperBound as GenericPlaceholderElement
-            placeholderUpperBound.variableName == "T"
-            placeholderUpperBound.declaringElement.get() == ce
+        def method = ce.getEnclosedElement(ElementQuery.ALL_METHODS.named("method")).get()
+        def genericTypeArgument = method.getGenericReturnType().getTypeArguments()["E"]
+        !genericTypeArgument.isGenericPlaceholder()
+        !genericTypeArgument.isRawType()
+        genericTypeArgument.isWildcard()
+
+        def genericWildcard = genericTypeArgument as WildcardElement
+        !genericWildcard.lowerBounds
+        genericWildcard.upperBounds.size() == 1
+        def genericUpperBound = genericWildcard.upperBounds[0]
+        genericUpperBound.name == "java.lang.Object"
+        genericUpperBound.isGenericPlaceholder()
+        !genericUpperBound.isWildcard()
+        !genericUpperBound.isRawType()
+        def genericPlaceholderUpperBound = genericUpperBound as GenericPlaceholderElement
+        genericPlaceholderUpperBound.variableName == "T"
+        genericPlaceholderUpperBound.declaringElement.get() == ce
+
+        def typeArgument = method.getReturnType().getTypeArguments()["E"]
+        !typeArgument.isGenericPlaceholder()
+        !typeArgument.isRawType()
+        typeArgument.isWildcard()
+
+        def wildcard = genericTypeArgument as WildcardElement
+        !wildcard.lowerBounds
+        wildcard.upperBounds.size() == 1
+        def upperBound = wildcard.upperBounds[0]
+        upperBound.name == "java.lang.Object"
+        upperBound.isGenericPlaceholder()
+        !upperBound.isWildcard()
+        !upperBound.isRawType()
+        def placeholderUpperBound = upperBound as GenericPlaceholderElement
+        placeholderUpperBound.variableName == "T"
+        placeholderUpperBound.declaringElement.get() == ce
     }
 
     void "test generics model for method placeholder wildcard"() {
@@ -2643,47 +2643,47 @@
 }
 ''')
         expect:
-            def method = ce.getEnclosedElement(ElementQuery.ALL_METHODS.named("method")).get()
-            method.getDeclaredTypeVariables().size() == 1
-            method.getDeclaredTypeVariables()[0].declaringElement.get() == method
-            method.getDeclaredTypeVariables()[0].variableName == "T"
-            method.getDeclaredTypeArguments().size() == 1
-            def placeholder = method.getDeclaredTypeArguments()["T"] as GenericPlaceholderElement
-            placeholder.declaringElement.get() == method
-            placeholder.variableName == "T"
-            def genericTypeArgument = method.getGenericReturnType().getTypeArguments()["E"]
-            !genericTypeArgument.isGenericPlaceholder()
-            !genericTypeArgument.isRawType()
-            genericTypeArgument.isWildcard()
-
-            def genericWildcard = genericTypeArgument as WildcardElement
-            !genericWildcard.lowerBounds
-            genericWildcard.upperBounds.size() == 1
-            def genericUpperBound = genericWildcard.upperBounds[0]
-            genericUpperBound.name == "java.lang.Object"
-            genericUpperBound.isGenericPlaceholder()
-            !genericUpperBound.isWildcard()
-            !genericUpperBound.isRawType()
-            def genericPlaceholderUpperBound = genericUpperBound as GenericPlaceholderElement
-            genericPlaceholderUpperBound.variableName == "T"
-            genericPlaceholderUpperBound.declaringElement.get() == method
-
-            def typeArgument = method.getReturnType().getTypeArguments()["E"]
-            !typeArgument.isGenericPlaceholder()
-            !typeArgument.isRawType()
-            typeArgument.isWildcard()
-
-            def wildcard = genericTypeArgument as WildcardElement
-            !wildcard.lowerBounds
-            wildcard.upperBounds.size() == 1
-            def upperBound = wildcard.upperBounds[0]
-            upperBound.name == "java.lang.Object"
-            upperBound.isGenericPlaceholder()
-            !upperBound.isWildcard()
-            !upperBound.isRawType()
-            def placeholderUpperBound = upperBound as GenericPlaceholderElement
-            placeholderUpperBound.variableName == "T"
-            placeholderUpperBound.declaringElement.get() == method
+        def method = ce.getEnclosedElement(ElementQuery.ALL_METHODS.named("method")).get()
+        method.getDeclaredTypeVariables().size() == 1
+        method.getDeclaredTypeVariables()[0].declaringElement.get() == method
+        method.getDeclaredTypeVariables()[0].variableName == "T"
+        method.getDeclaredTypeArguments().size() == 1
+        def placeholder = method.getDeclaredTypeArguments()["T"] as GenericPlaceholderElement
+        placeholder.declaringElement.get() == method
+        placeholder.variableName == "T"
+        def genericTypeArgument = method.getGenericReturnType().getTypeArguments()["E"]
+        !genericTypeArgument.isGenericPlaceholder()
+        !genericTypeArgument.isRawType()
+        genericTypeArgument.isWildcard()
+
+        def genericWildcard = genericTypeArgument as WildcardElement
+        !genericWildcard.lowerBounds
+        genericWildcard.upperBounds.size() == 1
+        def genericUpperBound = genericWildcard.upperBounds[0]
+        genericUpperBound.name == "java.lang.Object"
+        genericUpperBound.isGenericPlaceholder()
+        !genericUpperBound.isWildcard()
+        !genericUpperBound.isRawType()
+        def genericPlaceholderUpperBound = genericUpperBound as GenericPlaceholderElement
+        genericPlaceholderUpperBound.variableName == "T"
+        genericPlaceholderUpperBound.declaringElement.get() == method
+
+        def typeArgument = method.getReturnType().getTypeArguments()["E"]
+        !typeArgument.isGenericPlaceholder()
+        !typeArgument.isRawType()
+        typeArgument.isWildcard()
+
+        def wildcard = genericTypeArgument as WildcardElement
+        !wildcard.lowerBounds
+        wildcard.upperBounds.size() == 1
+        def upperBound = wildcard.upperBounds[0]
+        upperBound.name == "java.lang.Object"
+        upperBound.isGenericPlaceholder()
+        !upperBound.isWildcard()
+        !upperBound.isRawType()
+        def placeholderUpperBound = upperBound as GenericPlaceholderElement
+        placeholderUpperBound.variableName == "T"
+        placeholderUpperBound.declaringElement.get() == method
     }
 
     void "test generics model for constructor placeholder wildcard"() {
@@ -2698,47 +2698,47 @@
 }
 ''')
         expect:
-            def method = ce.getPrimaryConstructor().get()
-            method.getDeclaredTypeVariables().size() == 1
-            method.getDeclaredTypeVariables()[0].declaringElement.get() == method
-            method.getDeclaredTypeVariables()[0].variableName == "T"
-            method.getDeclaredTypeArguments().size() == 1
-            def placeholder = method.getDeclaredTypeArguments()["T"] as GenericPlaceholderElement
-            placeholder.declaringElement.get() == method
-            placeholder.variableName == "T"
-            def genericTypeArgument = method.getParameters()[0].getGenericType().getTypeArguments()["E"]
-            !genericTypeArgument.isGenericPlaceholder()
-            !genericTypeArgument.isRawType()
-            genericTypeArgument.isWildcard()
-
-            def genericWildcard = genericTypeArgument as WildcardElement
-            !genericWildcard.lowerBounds
-            genericWildcard.upperBounds.size() == 1
-            def genericUpperBound = genericWildcard.upperBounds[0]
-            genericUpperBound.name == "java.lang.Object"
-            genericUpperBound.isGenericPlaceholder()
-            !genericUpperBound.isWildcard()
-            !genericUpperBound.isRawType()
-            def genericPlaceholderUpperBound = genericUpperBound as GenericPlaceholderElement
-            genericPlaceholderUpperBound.variableName == "T"
-            genericPlaceholderUpperBound.declaringElement.get() == method
-
-            def typeArgument = method.getParameters()[0].getType().getTypeArguments()["E"]
-            !typeArgument.isGenericPlaceholder()
-            !typeArgument.isRawType()
-            typeArgument.isWildcard()
-
-            def wildcard = genericTypeArgument as WildcardElement
-            !wildcard.lowerBounds
-            wildcard.upperBounds.size() == 1
-            def upperBound = wildcard.upperBounds[0]
-            upperBound.name == "java.lang.Object"
-            upperBound.isGenericPlaceholder()
-            !upperBound.isWildcard()
-            !upperBound.isRawType()
-            def placeholderUpperBound = upperBound as GenericPlaceholderElement
-            placeholderUpperBound.variableName == "T"
-            placeholderUpperBound.declaringElement.get() == method
+        def method = ce.getPrimaryConstructor().get()
+        method.getDeclaredTypeVariables().size() == 1
+        method.getDeclaredTypeVariables()[0].declaringElement.get() == method
+        method.getDeclaredTypeVariables()[0].variableName == "T"
+        method.getDeclaredTypeArguments().size() == 1
+        def placeholder = method.getDeclaredTypeArguments()["T"] as GenericPlaceholderElement
+        placeholder.declaringElement.get() == method
+        placeholder.variableName == "T"
+        def genericTypeArgument = method.getParameters()[0].getGenericType().getTypeArguments()["E"]
+        !genericTypeArgument.isGenericPlaceholder()
+        !genericTypeArgument.isRawType()
+        genericTypeArgument.isWildcard()
+
+        def genericWildcard = genericTypeArgument as WildcardElement
+        !genericWildcard.lowerBounds
+        genericWildcard.upperBounds.size() == 1
+        def genericUpperBound = genericWildcard.upperBounds[0]
+        genericUpperBound.name == "java.lang.Object"
+        genericUpperBound.isGenericPlaceholder()
+        !genericUpperBound.isWildcard()
+        !genericUpperBound.isRawType()
+        def genericPlaceholderUpperBound = genericUpperBound as GenericPlaceholderElement
+        genericPlaceholderUpperBound.variableName == "T"
+        genericPlaceholderUpperBound.declaringElement.get() == method
+
+        def typeArgument = method.getParameters()[0].getType().getTypeArguments()["E"]
+        !typeArgument.isGenericPlaceholder()
+        !typeArgument.isRawType()
+        typeArgument.isWildcard()
+
+        def wildcard = genericTypeArgument as WildcardElement
+        !wildcard.lowerBounds
+        wildcard.upperBounds.size() == 1
+        def upperBound = wildcard.upperBounds[0]
+        upperBound.name == "java.lang.Object"
+        upperBound.isGenericPlaceholder()
+        !upperBound.isWildcard()
+        !upperBound.isRawType()
+        def placeholderUpperBound = upperBound as GenericPlaceholderElement
+        placeholderUpperBound.variableName == "T"
+        placeholderUpperBound.declaringElement.get() == method
     }
 
     void "test generics equality"() {
@@ -2795,40 +2795,40 @@
 }
 ''')
         expect:
-            def numberType = ce.getFields()[0].getType()
-            def constructor = ce.getPrimaryConstructor().get()
-            constructor.getParameters()[0].getGenericType().getTypeArguments(List).get("E") == numberType
-            constructor.getParameters()[0].getType().getTypeArguments(List).get("E") == numberType
-
-            ce.findMethod("method1").get().getGenericReturnType().getTypeArguments(List).get("E") == numberType
-            ce.findMethod("method1").get().getReturnType().getTypeArguments(List).get("E") == numberType
-
-            ce.findMethod("method2").get().getGenericReturnType().getTypeArguments(List).get("E") == numberType
-            ce.findMethod("method2").get().getReturnType().getTypeArguments(List).get("E") == numberType
-
-            ce.findMethod("method3").get().getGenericReturnType() == numberType
-            ce.findMethod("method3").get().getReturnType() == numberType
-
-            ce.findMethod("method4").get().getGenericReturnType().getTypeArguments(List).get("E").getTypeArguments(List).get("E") == numberType
-            ce.findMethod("method4").get().getReturnType().getTypeArguments(List).get("E").getTypeArguments(List).get("E") == numberType
-
-            ce.findMethod("method5").get().getGenericReturnType().getTypeArguments(List).get("E").getTypeArguments(List).get("E") == numberType
-            ce.findMethod("method5").get().getReturnType().getTypeArguments(List).get("E").getTypeArguments(List).get("E") == numberType
-
-            ce.findMethod("method6").get().getGenericReturnType().getTypeArguments("test.Test").get("T") == numberType
-            ce.findMethod("method6").get().getReturnType().getTypeArguments("test.Test").get("T") == numberType
-
-            ce.findMethod("method7").get().getGenericReturnType().getTypeArguments("test.Test").get("T") == numberType
-            ce.findMethod("method7").get().getReturnType().getTypeArguments("test.Test").get("T") == numberType
-
-            ce.findMethod("method8").get().getGenericReturnType().getTypeArguments("test.Test").get("T") == numberType
-            ce.findMethod("method8").get().getReturnType().getTypeArguments("test.Test").get("T") == numberType
-
-            ce.findMethod("method9").get().getGenericReturnType().getTypeArguments("test.Test").get("T") == numberType
-            ce.findMethod("method9").get().getReturnType().getTypeArguments("test.Test").get("T") == numberType
-
-            ce.findMethod("method10").get().getGenericReturnType().getTypeArguments("test.Test").get("T") == numberType
-            ce.findMethod("method10").get().getReturnType().getTypeArguments("test.Test").get("T") == numberType
+        def numberType = ce.getFields()[0].getType()
+        def constructor = ce.getPrimaryConstructor().get()
+        constructor.getParameters()[0].getGenericType().getTypeArguments(List).get("E") == numberType
+        constructor.getParameters()[0].getType().getTypeArguments(List).get("E") == numberType
+
+        ce.findMethod("method1").get().getGenericReturnType().getTypeArguments(List).get("E") == numberType
+        ce.findMethod("method1").get().getReturnType().getTypeArguments(List).get("E") == numberType
+
+        ce.findMethod("method2").get().getGenericReturnType().getTypeArguments(List).get("E") == numberType
+        ce.findMethod("method2").get().getReturnType().getTypeArguments(List).get("E") == numberType
+
+        ce.findMethod("method3").get().getGenericReturnType() == numberType
+        ce.findMethod("method3").get().getReturnType() == numberType
+
+        ce.findMethod("method4").get().getGenericReturnType().getTypeArguments(List).get("E").getTypeArguments(List).get("E") == numberType
+        ce.findMethod("method4").get().getReturnType().getTypeArguments(List).get("E").getTypeArguments(List).get("E") == numberType
+
+        ce.findMethod("method5").get().getGenericReturnType().getTypeArguments(List).get("E").getTypeArguments(List).get("E") == numberType
+        ce.findMethod("method5").get().getReturnType().getTypeArguments(List).get("E").getTypeArguments(List).get("E") == numberType
+
+        ce.findMethod("method6").get().getGenericReturnType().getTypeArguments("test.Test").get("T") == numberType
+        ce.findMethod("method6").get().getReturnType().getTypeArguments("test.Test").get("T") == numberType
+
+        ce.findMethod("method7").get().getGenericReturnType().getTypeArguments("test.Test").get("T") == numberType
+        ce.findMethod("method7").get().getReturnType().getTypeArguments("test.Test").get("T") == numberType
+
+        ce.findMethod("method8").get().getGenericReturnType().getTypeArguments("test.Test").get("T") == numberType
+        ce.findMethod("method8").get().getReturnType().getTypeArguments("test.Test").get("T") == numberType
+
+        ce.findMethod("method9").get().getGenericReturnType().getTypeArguments("test.Test").get("T") == numberType
+        ce.findMethod("method9").get().getReturnType().getTypeArguments("test.Test").get("T") == numberType
+
+        ce.findMethod("method10").get().getGenericReturnType().getTypeArguments("test.Test").get("T") == numberType
+        ce.findMethod("method10").get().getReturnType().getTypeArguments("test.Test").get("T") == numberType
     }
 
     void "test inherit parameter annotation"() {
@@ -2852,7 +2852,7 @@
 
 ''')
         expect:
-            ce.findMethod("get").get().getParameters()[0].hasAnnotation(MyParameter)
+        ce.findMethod("get").get().getParameters()[0].hasAnnotation(MyParameter)
     }
 
     void "test interface placeholder"() {
@@ -2885,17 +2885,17 @@
 ''')
 
         when:
-            def repo = ce.getTypeArguments("test.Repo")
-        then:
-            repo.get("E").simpleName == "MyBean"
-            repo.get("E").getMethods().size() == 2
-            repo.get("E").getFields().size() == 1
-        when:
-            def genRepo = ce.getTypeArguments("test.GenericRepository")
-        then:
-            genRepo.get("E").simpleName == "MyBean"
-            genRepo.get("E").getMethods().size() == 2
-            genRepo.get("E").getFields().size() == 1
+        def repo = ce.getTypeArguments("test.Repo")
+        then:
+        repo.get("E").simpleName == "MyBean"
+        repo.get("E").getMethods().size() == 2
+        repo.get("E").getFields().size() == 1
+        when:
+        def genRepo = ce.getTypeArguments("test.GenericRepository")
+        then:
+        genRepo.get("E").simpleName == "MyBean"
+        genRepo.get("E").getMethods().size() == 2
+        genRepo.get("E").getFields().size() == 1
     }
 
     void "test interface type annotations"() {
@@ -2932,13 +2932,30 @@
 ''')
 
         when:
-            def method = ce.findMethod("save").get()
-            def type = method.parameters[0].getGenericType()
-        then:
-            type.hasAnnotation(Valid)
-    }
-
-<<<<<<< HEAD
+        def method = ce.findMethod("save").get()
+        def type = method.parameters[0].getGenericType()
+        then:
+        type.hasAnnotation(Valid)
+    }
+
+    @Issue('https://github.com/micronaut-projects/micronaut-core/issues/10042')
+    void "private record"() {
+        given:
+        def outerElement = buildClassElement("""
+package test;
+
+class Outer {
+    private record Rec(String foo) {
+
+    }
+}
+""")
+        def recordElement = outerElement.getEnclosedElement(ElementQuery.ALL_INNER_CLASSES).get()
+
+        expect:
+        recordElement.getPrimaryConstructor().isEmpty()
+    }
+
     void "test interface with type with not inherited generic annotations and conflicting method"() {
         ClassElement ce = buildClassElement('''
 package test;
@@ -2973,13 +2990,13 @@
 ''')
 
         when:
-            def method = ce.findMethod("findById").get()
-            def type = method.getGenericReturnType()
-        then:
-            method.getAnnotationNames().isEmpty()
-            method.getReturnType().isEmpty()
-            type.hasAnnotation(NotNull)
-            !type.hasAnnotation(Null)
+        def method = ce.findMethod("findById").get()
+        def type = method.getGenericReturnType()
+        then:
+        method.getAnnotationNames().isEmpty()
+        method.getReturnType().isEmpty()
+        type.hasAnnotation(NotNull)
+        !type.hasAnnotation(Null)
     }
 
     void "test interface with type with not inherited generic annotations and conflicting method different order"() {
@@ -3016,13 +3033,13 @@
 ''')
 
         when:
-            def method = ce.findMethod("findById").get()
-            def type = method.getGenericReturnType()
-        then:
-            method.getAnnotationNames().isEmpty()
-            method.getReturnType().isEmpty()
-            !type.hasAnnotation(NotNull)
-            type.hasAnnotation(Null)
+        def method = ce.findMethod("findById").get()
+        def type = method.getGenericReturnType()
+        then:
+        method.getAnnotationNames().isEmpty()
+        method.getReturnType().isEmpty()
+        !type.hasAnnotation(NotNull)
+        type.hasAnnotation(Null)
     }
 
     void "test interface with conflicting method having not inherited method annotations"() {
@@ -3059,12 +3076,12 @@
 ''')
 
         when:
-            def method = ce.findMethod("findById").get()
-        then:
-            method.getReturnType().isEmpty()
-            method.getGenericReturnType().isEmpty()
-            method.hasAnnotation(NotNull)
-            !method.hasAnnotation(Null)
+        def method = ce.findMethod("findById").get()
+        then:
+        method.getReturnType().isEmpty()
+        method.getGenericReturnType().isEmpty()
+        method.hasAnnotation(NotNull)
+        !method.hasAnnotation(Null)
     }
 
     void "test interface with type with inherited generic annotations and conflicting method"() {
@@ -3129,13 +3146,13 @@
 ''')
 
         when:
-            def method = ce.findMethod("findById").get()
-            def type = method.getGenericReturnType()
-        then:
-            method.getAnnotationNames().isEmpty()
-            method.getReturnType().isEmpty()
-            type.hasAnnotation("test.MyAnnotation1")
-            !type.hasAnnotation("test.MyAnnotation2")
+        def method = ce.findMethod("findById").get()
+        def type = method.getGenericReturnType()
+        then:
+        method.getAnnotationNames().isEmpty()
+        method.getReturnType().isEmpty()
+        type.hasAnnotation("test.MyAnnotation1")
+        !type.hasAnnotation("test.MyAnnotation2")
     }
 
     void "test interface with conflicting method having inherited method annotations"() {
@@ -3200,13 +3217,13 @@
 ''')
 
         when:
-            def method = ce.findMethod("findById").get()
-        then:
-            method.getAnnotationNames() == ["test.MyAnnotation1"] as Set
-            method.getGenericReturnType().isEmpty()
-            method.getReturnType().isEmpty()
-            method.getGenericReturnType().getType().isEmpty()
-            method.getReturnType().getGenericType().isEmpty()
+        def method = ce.findMethod("findById").get()
+        then:
+        method.getAnnotationNames() == ["test.MyAnnotation1"] as Set
+        method.getGenericReturnType().isEmpty()
+        method.getReturnType().isEmpty()
+        method.getGenericReturnType().getType().isEmpty()
+        method.getReturnType().getGenericType().isEmpty()
     }
 
     void "test interface with conflicting method having inherited method parameter annotations"() {
@@ -3271,29 +3288,11 @@
 ''')
 
         when:
-            def method = ce.findMethod("findById").get()
-        then:
-            method.getParameters()[0].getAnnotationNames() == ["test.MyAnnotation1"] as Set
-            method.getParameters()[0].getType().getAnnotationNames().isEmpty()
-            method.getParameters()[0].getGenericType().getAnnotationNames().isEmpty()
-=======
-    @Issue('https://github.com/micronaut-projects/micronaut-core/issues/10042')
-    void "private record"() {
-        given:
-        def outerElement = buildClassElement("""
-package test;
-
-class Outer {
-    private record Rec(String foo) {
-
-    }
-}
-""")
-        def recordElement = outerElement.getEnclosedElement(ElementQuery.ALL_INNER_CLASSES).get()
-
-        expect:
-        recordElement.getPrimaryConstructor().isEmpty()
->>>>>>> 9a59ee86
+        def method = ce.findMethod("findById").get()
+        then:
+        method.getParameters()[0].getAnnotationNames() == ["test.MyAnnotation1"] as Set
+        method.getParameters()[0].getType().getAnnotationNames().isEmpty()
+        method.getParameters()[0].getGenericType().getAnnotationNames().isEmpty()
     }
 
     private void assertListGenericArgument(ClassElement type, Closure cl) {
