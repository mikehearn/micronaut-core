--- conflicted
+++ resolved
@@ -3342,11 +3342,7 @@
 
     void "test unrecognized default method"() {
         given:
-<<<<<<< HEAD
-            ClassElement classElement = buildClassElement('''
-=======
         ClassElement classElement = buildClassElement('''
->>>>>>> b279708b
 package elementquery;
 
 interface MyBean extends GenericInterface, SpecificInterface {
@@ -3370,16 +3366,6 @@
 
 ''')
         when:
-<<<<<<< HEAD
-            def allMethods = classElement.getEnclosedElements(ElementQuery.ALL_METHODS)
-        then:
-            allMethods.size() == 2
-        when:
-            def declaredMethods = classElement.getEnclosedElements(ElementQuery.ALL_METHODS.onlyDeclared())
-        then:
-            declaredMethods.size() == 1
-            declaredMethods.get(0).isDefault() == true
-=======
         def allMethods = classElement.getEnclosedElements(ElementQuery.ALL_METHODS)
         then:
         allMethods.size() == 2
@@ -3388,9 +3374,7 @@
         then:
         declaredMethods.size() == 1
         declaredMethods.get(0).isDefault() == true
->>>>>>> b279708b
-    }
-
+    }
     void "test bean properties interfaces"() {
         def ce = buildClassElement('''
 package test;
