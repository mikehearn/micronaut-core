Micronaut {version} includes the following changes:

=== @Requires OS

The ann:context.annotation.Requires[] annotation now has support for disabling beans based on the current operating system.

=== Basic Auth binding support

In the client and server, an argument of type api:http.BasicAuth[] can be used to generate or parse a basic authorization header.

=== Request Certificate

<<<<<<< HEAD
For SSL requests, the certificate is now available as a request attribute. See api:http.HttpRequest#getCertificate--[HttpRequest#getCertificate]
=======
In previous versions of Micronaut manual validation had to be applied to reactive flows. You can now declare `@Valid` on method parameters that receive a reactive type and validation will automatically be applied.

=== Implicit @Validated and @Valid

It is no longer necessary to apply the ann:validation.Validated[] annotation to beans that accept `@Valid` arguments or use any `javax.validation` annotation.

=== Micronaut Kubernetes 1.0 Release

There is a new https://micronaut-projects.github.io/micronaut-kubernetes/1.0.0/guide/[Micronaut Kubernetes] module, with an improved support for running Micronaut applications in a Kubernetes cluster, including support for Kubernetes' ``ConfigMap``s, ``Secret``s and more.

To get started, use the `kubernetes` feature:

----
mn create-app my-app --features kubernetes
----

=== Micronaut Security 1.2 Update

Support for OAuth 2.0 and OpenID clients has been added to the Micronaut security module through a new dependency: `micronaut-security-oauth2`. It is now very easy to add support for login through an OAuth providers. See the https://micronaut-projects.github.io/micronaut-security/latest/guide/#oauth[Oauth section] in the security documentation for more information.

=== Micronaut Micrometer 1.2 Update

https://micronaut-projects.github.io/micronaut-micrometer/1.2.x/guide/[Micronaut Micrometer has been updated to 1.2] which includes the following new features:

* Update to Micrometer 1.2.0
* Support for GraalVM native images
* Meter registry support for AppOptics, Azure Monitor, Datadog, Dynatrace, Elastic, Ganglia, Humio, Influx, Jmx, Kairos, New Relic, SignalFX, Stackdriver and Wavefront

Thanks to https://github.com/thiagolocatelli[Thiago Locatelli] for this contribution.

=== Micronaut SQL 1.2 Update

The https://micronaut-projects.github.io/micronaut-sql/1.2.x/guide/index.html[Micronaut SQL] module has been updated with support for the following new features:

* Improved Entity Scan support for JPA
* Integration with Micronaut 1.2 Validator for JPA
* GraalVM `native-image` metadata
* Support for https://www.jooq.org[JOOQ]. Thanks to https://github.com/lightoze[Vladimir Kulev].

=== Micronaut Kafka 1.2 Update

The https://micronaut-projects.github.io/micronaut-kafka/1.2.x/guide/index.html[Micronaut Kafka] module has been updated with support for the following new features:

* Support for Kafka 2.3.0
* Improved Exception Handling
* Support for GraalVM `native-image`

=== Micronaut Rabbit 1.1.1 Update

The https://micronaut-projects.github.io/micronaut-rabbitmq/1.1.x/guide/index.html[Micronaut RabbitMQ] module has been updated with support for GraalVM `native-image`.

=== Micronaut Test 1.1 Update

The https://micronaut-projects.github.io/micronaut-test/1.1.x/guide/index.html[Micronaut Test] module has been updated with support for the following new features:

* Updated to JUnit 5.5
* Support for Dependency Injection in Constructors and Methods for JUnit 5
* Support for https://github.com/kotlintest/kotlintest[Kotlin Test]

=== Optional Beans Returned from Factories

A ann:context.annotation.Factory[] bean can now return `null` if it is not possible to create the bean which will indicate to the dependency injection container that the bean does not exist. This allows for more complex logic within factory beans that can conditionally disable the bean if certain conditions are not met.

=== HashiCorp Vault Support

Initial support distributed configuration for https://www.vaultproject.io[HashiCorp Vault] has been added. See the documentation on <<distributedConfigurationVault,HashiCorp Vault Support>> for more information. Thanks to https://github.com/thiagolocatelli[Thiago Locatelli] for this contribution.

=== Oracle Cloud Support

Initial support for environment detection and cloud metadata for Oracle Cloud has been added. Thanks to https://github.com/recursivecodes[Todd Sharp] for this contribution.

=== @Client and Manual Service Discovery

If a service is configured statically with `micronaut.http.services.*`, it was previously not possible to override the configuration with the ann:http.client.annotation.Client[] annotation. It is now possible to override the configuration, which will result in a new client being created for the given client class.

=== Completable Support

The RxJava2 reactive type `io.reactivex.Completable` is now supported as a return type for controller and client methods.

=== Client and Server Host Resolution

New beans have been added to support lookup of the client address and the current server host. The implementations are aware of proxy headers and are configurable to look for custom headers. The api:http.server.util.HttpHostResolver[] can be injected to resolve the current server hostname and api:http.server.util.HttpClientAddressResolver[] can be injected to resolve the client address of the current request.

=== Default Implementation Support

When writing libraries for Micronaut, it is often the case that users will want to override part of your implementation. The most common way of doing so is creating custom beans that use the ann:context.annotation.Replaces[] annotation to replace your implementation. Because the ann:context.annotation.Replaces[] annotation requires a class argument to indicate which implementation to replace, it was required to make the implementation part of the public API. The class needed to be public because the user would need to reference the class directly in the annotation.

A new annotation has been added to solve this problem: ann:context.annotation.DefaultImplementation[]. See the section on <<replaces,Bean Replacements>> for more information.

=== HEAD Routes

For each route registered with the server that responds to GET requests, an additional route will be registered that responds to HEAD requests and will not include the body. This only applies to routes created by Micronaut through annotations. Any GET routes registered by custom route builders will not have corresponding HEAD routes added automatically.

=== Request Scope

A new bean scope has been created to allow for beans that only exist in the scope of a given HTTP request. See ann:runtime.http.scope.RequestScope[].

=== Environment Order and Priority

In previous versions of Micronaut, the property sources for an active environment had no priority over any other active environment. It was non deterministic which environment's properties would override other environments. Now the last environment supplied has the highest priority. For example, if an application is started with `-Dmicronaut.environments=first,second`, `application-second.yml` will override properties in `application-first.yml`. This change affects all sources of properties, including distributed configuration sources.

=== Environment Endpoint

This version includes a new `/env` endpoint with information about the environment and its property sources See the <<environmentEndpoint, documentation>> for more information.

=== RSS 2.0 Module Included in BOM

This version references the https://micronaut-projects.github.io/micronaut-rss/latest/guide/index.html[RSS configuration] which eases the generation of a RSS 2.0 feeds in a Micronaut app.

=== Dependency Upgrades

- Groovy `2.5.4` -> `2.5.6`
- Gradle `5.1.1` -> `Gradle 5.5` (for new applications)
- Micronaut SQL `1.1.1` -> `1.2.0`
- Micronaut Micrometer `1.1.0` -> `1.2.0`
- Micrometer `1.1.5` -> `1.2.0`
- Micronaut Security `1.1.1` -> `1.2.0`
- Micronaut Views `1.1.3` -> `1.2.0`
- Micronaut Test `1.0.4` -> `1.1.0`
- Netty `4.1.30.Final` -> `4.1.38.Final`
- Neo4j Driver `1.7.2` -> `1.7.5`
- Mongo Driver `3.8.0` -> `3.10.1`
- Mongo Reactive Streams `1.10.0` -> `1.11.0`
- Kafka `2.1.1` -> `2.3.0`
- Snake YAML `1.23` -> `1.24`
- Lettuce `5.1.3.RELEASE` -> `5.1.7.RELEASE`
- JUnit `5.3.2` -> `5.5.0`
- Picocli `3.5.2` -> `4.0.1`
- Jaeger `0.33.1` -> `0.35.5`
- Zipkin Reporter `2.8.4` -> `2.10.0`
- Open Tracing `0.31.0` -> `0.33.0`
>>>>>>> bbf4349d
<|MERGE_RESOLUTION|>--- conflicted
+++ resolved
@@ -10,138 +10,4 @@
 
 === Request Certificate
 
-<<<<<<< HEAD
 For SSL requests, the certificate is now available as a request attribute. See api:http.HttpRequest#getCertificate--[HttpRequest#getCertificate]
-=======
-In previous versions of Micronaut manual validation had to be applied to reactive flows. You can now declare `@Valid` on method parameters that receive a reactive type and validation will automatically be applied.
-
-=== Implicit @Validated and @Valid
-
-It is no longer necessary to apply the ann:validation.Validated[] annotation to beans that accept `@Valid` arguments or use any `javax.validation` annotation.
-
-=== Micronaut Kubernetes 1.0 Release
-
-There is a new https://micronaut-projects.github.io/micronaut-kubernetes/1.0.0/guide/[Micronaut Kubernetes] module, with an improved support for running Micronaut applications in a Kubernetes cluster, including support for Kubernetes' ``ConfigMap``s, ``Secret``s and more.
-
-To get started, use the `kubernetes` feature:
-
-----
-mn create-app my-app --features kubernetes
-----
-
-=== Micronaut Security 1.2 Update
-
-Support for OAuth 2.0 and OpenID clients has been added to the Micronaut security module through a new dependency: `micronaut-security-oauth2`. It is now very easy to add support for login through an OAuth providers. See the https://micronaut-projects.github.io/micronaut-security/latest/guide/#oauth[Oauth section] in the security documentation for more information.
-
-=== Micronaut Micrometer 1.2 Update
-
-https://micronaut-projects.github.io/micronaut-micrometer/1.2.x/guide/[Micronaut Micrometer has been updated to 1.2] which includes the following new features:
-
-* Update to Micrometer 1.2.0
-* Support for GraalVM native images
-* Meter registry support for AppOptics, Azure Monitor, Datadog, Dynatrace, Elastic, Ganglia, Humio, Influx, Jmx, Kairos, New Relic, SignalFX, Stackdriver and Wavefront
-
-Thanks to https://github.com/thiagolocatelli[Thiago Locatelli] for this contribution.
-
-=== Micronaut SQL 1.2 Update
-
-The https://micronaut-projects.github.io/micronaut-sql/1.2.x/guide/index.html[Micronaut SQL] module has been updated with support for the following new features:
-
-* Improved Entity Scan support for JPA
-* Integration with Micronaut 1.2 Validator for JPA
-* GraalVM `native-image` metadata
-* Support for https://www.jooq.org[JOOQ]. Thanks to https://github.com/lightoze[Vladimir Kulev].
-
-=== Micronaut Kafka 1.2 Update
-
-The https://micronaut-projects.github.io/micronaut-kafka/1.2.x/guide/index.html[Micronaut Kafka] module has been updated with support for the following new features:
-
-* Support for Kafka 2.3.0
-* Improved Exception Handling
-* Support for GraalVM `native-image`
-
-=== Micronaut Rabbit 1.1.1 Update
-
-The https://micronaut-projects.github.io/micronaut-rabbitmq/1.1.x/guide/index.html[Micronaut RabbitMQ] module has been updated with support for GraalVM `native-image`.
-
-=== Micronaut Test 1.1 Update
-
-The https://micronaut-projects.github.io/micronaut-test/1.1.x/guide/index.html[Micronaut Test] module has been updated with support for the following new features:
-
-* Updated to JUnit 5.5
-* Support for Dependency Injection in Constructors and Methods for JUnit 5
-* Support for https://github.com/kotlintest/kotlintest[Kotlin Test]
-
-=== Optional Beans Returned from Factories
-
-A ann:context.annotation.Factory[] bean can now return `null` if it is not possible to create the bean which will indicate to the dependency injection container that the bean does not exist. This allows for more complex logic within factory beans that can conditionally disable the bean if certain conditions are not met.
-
-=== HashiCorp Vault Support
-
-Initial support distributed configuration for https://www.vaultproject.io[HashiCorp Vault] has been added. See the documentation on <<distributedConfigurationVault,HashiCorp Vault Support>> for more information. Thanks to https://github.com/thiagolocatelli[Thiago Locatelli] for this contribution.
-
-=== Oracle Cloud Support
-
-Initial support for environment detection and cloud metadata for Oracle Cloud has been added. Thanks to https://github.com/recursivecodes[Todd Sharp] for this contribution.
-
-=== @Client and Manual Service Discovery
-
-If a service is configured statically with `micronaut.http.services.*`, it was previously not possible to override the configuration with the ann:http.client.annotation.Client[] annotation. It is now possible to override the configuration, which will result in a new client being created for the given client class.
-
-=== Completable Support
-
-The RxJava2 reactive type `io.reactivex.Completable` is now supported as a return type for controller and client methods.
-
-=== Client and Server Host Resolution
-
-New beans have been added to support lookup of the client address and the current server host. The implementations are aware of proxy headers and are configurable to look for custom headers. The api:http.server.util.HttpHostResolver[] can be injected to resolve the current server hostname and api:http.server.util.HttpClientAddressResolver[] can be injected to resolve the client address of the current request.
-
-=== Default Implementation Support
-
-When writing libraries for Micronaut, it is often the case that users will want to override part of your implementation. The most common way of doing so is creating custom beans that use the ann:context.annotation.Replaces[] annotation to replace your implementation. Because the ann:context.annotation.Replaces[] annotation requires a class argument to indicate which implementation to replace, it was required to make the implementation part of the public API. The class needed to be public because the user would need to reference the class directly in the annotation.
-
-A new annotation has been added to solve this problem: ann:context.annotation.DefaultImplementation[]. See the section on <<replaces,Bean Replacements>> for more information.
-
-=== HEAD Routes
-
-For each route registered with the server that responds to GET requests, an additional route will be registered that responds to HEAD requests and will not include the body. This only applies to routes created by Micronaut through annotations. Any GET routes registered by custom route builders will not have corresponding HEAD routes added automatically.
-
-=== Request Scope
-
-A new bean scope has been created to allow for beans that only exist in the scope of a given HTTP request. See ann:runtime.http.scope.RequestScope[].
-
-=== Environment Order and Priority
-
-In previous versions of Micronaut, the property sources for an active environment had no priority over any other active environment. It was non deterministic which environment's properties would override other environments. Now the last environment supplied has the highest priority. For example, if an application is started with `-Dmicronaut.environments=first,second`, `application-second.yml` will override properties in `application-first.yml`. This change affects all sources of properties, including distributed configuration sources.
-
-=== Environment Endpoint
-
-This version includes a new `/env` endpoint with information about the environment and its property sources See the <<environmentEndpoint, documentation>> for more information.
-
-=== RSS 2.0 Module Included in BOM
-
-This version references the https://micronaut-projects.github.io/micronaut-rss/latest/guide/index.html[RSS configuration] which eases the generation of a RSS 2.0 feeds in a Micronaut app.
-
-=== Dependency Upgrades
-
-- Groovy `2.5.4` -> `2.5.6`
-- Gradle `5.1.1` -> `Gradle 5.5` (for new applications)
-- Micronaut SQL `1.1.1` -> `1.2.0`
-- Micronaut Micrometer `1.1.0` -> `1.2.0`
-- Micrometer `1.1.5` -> `1.2.0`
-- Micronaut Security `1.1.1` -> `1.2.0`
-- Micronaut Views `1.1.3` -> `1.2.0`
-- Micronaut Test `1.0.4` -> `1.1.0`
-- Netty `4.1.30.Final` -> `4.1.38.Final`
-- Neo4j Driver `1.7.2` -> `1.7.5`
-- Mongo Driver `3.8.0` -> `3.10.1`
-- Mongo Reactive Streams `1.10.0` -> `1.11.0`
-- Kafka `2.1.1` -> `2.3.0`
-- Snake YAML `1.23` -> `1.24`
-- Lettuce `5.1.3.RELEASE` -> `5.1.7.RELEASE`
-- JUnit `5.3.2` -> `5.5.0`
-- Picocli `3.5.2` -> `4.0.1`
-- Jaeger `0.33.1` -> `0.35.5`
-- Zipkin Reporter `2.8.4` -> `2.10.0`
-- Open Tracing `0.31.0` -> `0.33.0`
->>>>>>> bbf4349d
