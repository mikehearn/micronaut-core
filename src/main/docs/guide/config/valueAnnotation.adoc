--- conflicted
+++ resolved
@@ -90,11 +90,8 @@
 
 NOTE: Because it is not possible to define a default value with `@Property`, if the value doesn't exist or cannot be converted to the required type, the bean instantiation will fail.
 
-<<<<<<< HEAD
 The above will instead inject the value of the `my.url` property resolved from application configuration. If the property can not be found in configuration, an exception will be thrown. As with other types of injection, the injection point can also be annotated with `@Nullable` to make the injection optional.
 
-=======
->>>>>>> 2b9e25bf
 You can also use this feature to resolve sub maps. For example, consider the following configuration:
 
 .Example `application.yml` configuration
