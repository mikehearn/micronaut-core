--- conflicted
+++ resolved
@@ -1,10 +1,6 @@
 Micronaut supports binding both HTTP and HTTPS. To enable dual protocol support, modify your configuration. For example:
 
-<<<<<<< HEAD
-.Enable HTTP to HTTPS Redirects
-=======
 .Dual Protocol Configuration Example
->>>>>>> af9c3fd2
 [configuration]
 ----
 micronaut:
