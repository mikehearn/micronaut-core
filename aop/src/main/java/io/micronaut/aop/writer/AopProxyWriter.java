/*
 * Copyright 2017-2020 original authors
 *
 * Licensed under the Apache License, Version 2.0 (the "License");
 * you may not use this file except in compliance with the License.
 * You may obtain a copy of the License at
 *
 * https://www.apache.org/licenses/LICENSE-2.0
 *
 * Unless required by applicable law or agreed to in writing, software
 * distributed under the License is distributed on an "AS IS" BASIS,
 * WITHOUT WARRANTIES OR CONDITIONS OF ANY KIND, either express or implied.
 * See the License for the specific language governing permissions and
 * limitations under the License.
 */
package io.micronaut.aop.writer;

import io.micronaut.context.*;
import io.micronaut.context.annotation.ConfigurationReader;
import io.micronaut.core.annotation.*;
import io.micronaut.aop.HotSwappableInterceptedProxy;
import io.micronaut.aop.Intercepted;
import io.micronaut.aop.InterceptedProxy;
import io.micronaut.aop.Interceptor;
import io.micronaut.aop.Introduced;
import io.micronaut.aop.chain.InterceptorChain;
import io.micronaut.aop.chain.MethodInterceptorChain;
import io.micronaut.core.naming.NameUtils;
import io.micronaut.core.reflect.ReflectionUtils;
import io.micronaut.core.util.ArrayUtils;
import io.micronaut.core.util.StringUtils;
import io.micronaut.core.value.OptionalValues;
import io.micronaut.inject.BeanDefinition;
import io.micronaut.inject.ExecutableMethod;
import io.micronaut.inject.ProxyBeanDefinition;
import io.micronaut.inject.annotation.AnnotationMetadataSupport;
import io.micronaut.inject.annotation.DefaultAnnotationMetadata;
import io.micronaut.inject.ast.*;
import io.micronaut.inject.configuration.ConfigurationMetadata;
import io.micronaut.inject.configuration.ConfigurationMetadataBuilder;
import io.micronaut.inject.processing.JavaModelUtils;
import io.micronaut.inject.visitor.VisitorContext;
import io.micronaut.inject.writer.*;
import org.objectweb.asm.ClassVisitor;
import org.objectweb.asm.ClassWriter;
import org.objectweb.asm.Label;
import org.objectweb.asm.MethodVisitor;
import org.objectweb.asm.Opcodes;
import org.objectweb.asm.Type;
import org.objectweb.asm.commons.GeneratorAdapter;
import org.objectweb.asm.commons.Method;

import java.io.File;
import java.io.IOException;
import java.io.OutputStream;
import java.lang.reflect.Constructor;
import java.util.*;
import java.util.concurrent.locks.Lock;
import java.util.concurrent.locks.ReadWriteLock;
import java.util.concurrent.locks.ReentrantReadWriteLock;
import java.util.stream.Collectors;

/**
 * A class that generates AOP proxy classes at compile time.
 *
 * @author Graeme Rocher
 * @since 1.0
 */
public class AopProxyWriter extends AbstractClassFileWriter implements ProxyingBeanDefinitionVisitor {
    public static final int HASHCODE = 31;
    public static final int MAX_LOCALS = 3;

    public static final Method METHOD_GET_PROXY_TARGET = Method.getMethod(
            ReflectionUtils.getRequiredInternalMethod(
                    ExecutionHandleLocator.class,
                    "getProxyTargetMethod",
                    Class.class,
                    Qualifier.class,
                    String.class,
                    Class[].class
            )
    );
    public static final Method METHOD_GET_PROXY_TARGET_BEAN = Method.getMethod(ReflectionUtils.getRequiredInternalMethod(
            BeanLocator.class,
            "getProxyTargetBean",
            Class.class,
            Qualifier.class
    ));

    public static final Type FIELD_TYPE_INTERCEPTORS = Type.getType(Interceptor[][].class);
    public static final Type TYPE_INTERCEPTOR_CHAIN = Type.getType(InterceptorChain.class);
    public static final Type TYPE_METHOD_INTERCEPTOR_CHAIN = Type.getType(MethodInterceptorChain.class);
    public static final String FIELD_TARGET = "$target";
    public static final String FIELD_READ_WRITE_LOCK = "$target_rwl";
    public static final Type TYPE_READ_WRITE_LOCK = Type.getType(ReentrantReadWriteLock.class);
    public static final String FIELD_READ_LOCK = "$target_rl";
    public static final String FIELD_WRITE_LOCK = "$target_wl";
    public static final Type TYPE_LOCK = Type.getType(Lock.class);
    public static final Type TYPE_BEAN_LOCATOR = Type.getType(BeanLocator.class);
    public static final String METHOD_RESOLVE_TARGET = "$resolveTarget";

    private static final Method METHOD_PROXY_TARGET_TYPE = Method.getMethod(ReflectionUtils.getRequiredInternalMethod(ProxyBeanDefinition.class, "getTargetDefinitionType"));

    private static final Method METHOD_PROXY_TARGET_CLASS = Method.getMethod(ReflectionUtils.getRequiredInternalMethod(ProxyBeanDefinition.class, "getTargetType"));

    private static final java.lang.reflect.Method RESOLVE_INTRODUCTION_INTERCEPTORS_METHOD = ReflectionUtils.getRequiredInternalMethod(InterceptorChain.class, "resolveIntroductionInterceptors", BeanContext.class, ExecutableMethod.class, List.class);

    private static final java.lang.reflect.Method RESOLVE_AROUND_INTERCEPTORS_METHOD = ReflectionUtils.getRequiredInternalMethod(InterceptorChain.class, "resolveAroundInterceptors", BeanContext.class, ExecutableMethod.class, List.class);

    private static final Constructor CONSTRUCTOR_METHOD_INTERCEPTOR_CHAIN = ReflectionUtils.findConstructor(MethodInterceptorChain.class, Interceptor[].class, Object.class, ExecutableMethod.class, Object[].class).orElseThrow(() ->
            new IllegalStateException("new MethodInterceptorChain(..) constructor not found. Incompatible version of Micronaut?")
    );

    private static final Constructor CONSTRUCTOR_METHOD_INTERCEPTOR_CHAIN_NO_PARAMS = ReflectionUtils.findConstructor(MethodInterceptorChain.class, Interceptor[].class, Object.class, ExecutableMethod.class).orElseThrow(() ->
            new IllegalStateException("new MethodInterceptorChain(..) constructor not found. Incompatible version of Micronaut?")
    );

    private static final String FIELD_INTERCEPTORS = "$interceptors";
    private static final String FIELD_BEAN_LOCATOR = "$beanLocator";
    private static final String FIELD_BEAN_QUALIFIER = "$beanQualifier";
    private static final String FIELD_PROXY_METHODS = "$proxyMethods";
    private static final Type FIELD_TYPE_PROXY_METHODS = Type.getType(ExecutableMethod[].class);
    private static final Type EXECUTABLE_METHOD_TYPE = Type.getType(ExecutableMethod.class);
    private static final Type INTERCEPTOR_ARRAY_TYPE = Type.getType(Interceptor[].class);

    private final String packageName;
    private final String targetClassShortName;
    private final ClassWriter classWriter;
    private final String targetClassFullName;
    private final String proxyFullName;
    private final BeanDefinitionWriter proxyBeanDefinitionWriter;
    private final String proxyInternalName;
    private final Map<String, AnnotationValue<?>> interceptorBinding;
    private final Set<ClassElement> interfaceTypes;
    private final Type proxyType;
    private final boolean hotswap;
    private final boolean lazy;
    private final boolean isInterface;
    private final BeanDefinitionWriter parentWriter;
    private final boolean isIntroduction;
    private final boolean implementInterface;
    private boolean isProxyTarget;

    private MethodVisitor constructorWriter;
    private final List<ExecutableMethodWriter> proxiedMethods = new ArrayList<>();
    private final Set<MethodRef> proxiedMethodsRefSet = new HashSet<>();
    private final List<MethodRef> proxyTargetMethods = new ArrayList<>();
    private int proxyMethodCount = 0;
    private GeneratorAdapter constructorGenerator;
    private int interceptorArgumentIndex;
    private int beanContextArgumentIndex = -1;
    private int qualifierIndex;
    private final List<Runnable> deferredInjectionPoints = new ArrayList<>();
    private boolean constructorRequiresReflection;
    private MethodElement declaredConstructor;
    private MethodElement newConstructor;
    private ParameterElement interceptorParameter;
    private ParameterElement qualifierParameter;
    private VisitorContext visitorContext;

    /**
     * <p>Constructs a new {@link AopProxyWriter} for the given parent {@link BeanDefinitionWriter} and starting interceptors types.</p>
     * <p>
     * <p>Additional {@link Interceptor} types can be added downstream with {@link #visitInterceptorBinding(AnnotationValue[])} .</p>
     *  @param parent             The parent {@link BeanDefinitionWriter}
     * @param settings           optional setting
     * @param metadataBuilder    The configuration metadata builder
     * @param visitorContext     The visitor context
     * @param interceptorBinding The interceptor binding of the {@link Interceptor} instances to be injected
     */
    public AopProxyWriter(BeanDefinitionWriter parent,
                          OptionalValues<Boolean> settings,
                          ConfigurationMetadataBuilder<?> metadataBuilder,
                          VisitorContext visitorContext,
                          AnnotationValue<?>... interceptorBinding) {
        super(parent.getOriginatingElements());
        this.isIntroduction = false;
        this.implementInterface = true;
        this.parentWriter = parent;
        this.isProxyTarget = settings.get(Interceptor.PROXY_TARGET).orElse(false) || parent.isInterface();
        this.hotswap = isProxyTarget && settings.get(Interceptor.HOTSWAP).orElse(false);
        this.lazy = isProxyTarget && settings.get(Interceptor.LAZY).orElse(false);
        this.isInterface = parent.isInterface();
        this.packageName = parent.getPackageName();
        this.targetClassShortName = parent.getBeanSimpleName();
        this.targetClassFullName = packageName + '.' + targetClassShortName;
        this.classWriter = new ClassWriter(ClassWriter.COMPUTE_MAXS | ClassWriter.COMPUTE_FRAMES);

        this.proxyFullName = parent.getBeanDefinitionName() + PROXY_SUFFIX;
        String proxyShortName = NameUtils.getSimpleName(proxyFullName);
        this.proxyInternalName = getInternalName(this.proxyFullName);
        this.proxyType = getTypeReferenceForName(proxyFullName);
        this.interceptorBinding = new LinkedHashMap<>(toInterceptorBindingMap(interceptorBinding));
        this.interfaceTypes = Collections.emptySet();
        final ClassElement aopElement = ClassElement.of(proxyFullName, isInterface, parent.getAnnotationMetadata());
        this.proxyBeanDefinitionWriter = new BeanDefinitionWriter(
                aopElement,
                parent,
                metadataBuilder, visitorContext
        );
        startClass(classWriter, getInternalName(proxyFullName), getTypeReferenceForName(targetClassFullName));
        processAlreadyVisitedMethods(parent);
        proxyBeanDefinitionWriter.setInterceptedType(targetClassFullName);
    }

    /**
     * Constructs a new {@link AopProxyWriter} for the purposes of writing {@link io.micronaut.aop.Introduction} advise.
     *  @param packageName        The package name
     * @param className          The class name
     * @param isInterface        Is the target of the advise an interface
     * @param originatingElement The originating element
     * @param annotationMetadata The annotation metadata
     * @param interfaceTypes     The additional interfaces to implement
     * @param metadataBuilder    The configuration metadata builder
<<<<<<< HEAD
     * @param visitorContext     The visitor context
     * @param interceptorBinding The interceptor types
=======
     * @param configurationMetadata The configuration metadata for the class
     * @param interceptorBinding   The interceptor types
>>>>>>> ecaa5997
     */
    public AopProxyWriter(String packageName,
                          String className,
                          boolean isInterface,
                          Element originatingElement,
                          AnnotationMetadata annotationMetadata,
                          ClassElement[] interfaceTypes,
                          ConfigurationMetadataBuilder<?> metadataBuilder,
<<<<<<< HEAD
                          VisitorContext visitorContext,
                          AnnotationValue<?>... interceptorBinding) {
        this(packageName, className, isInterface, true, originatingElement, annotationMetadata, interfaceTypes, visitorContext, metadataBuilder, interceptorBinding);
=======
                          ConfigurationMetadata configurationMetadata,
                          AnnotationValue<?>... interceptorBinding) {
        this(packageName, className, isInterface, true, originatingElement, annotationMetadata, interfaceTypes, metadataBuilder, configurationMetadata, interceptorBinding);
>>>>>>> ecaa5997
    }

    /**
     * Constructs a new {@link AopProxyWriter} for the purposes of writing {@link io.micronaut.aop.Introduction} advise.
     *  @param packageName        The package name
     * @param className          The class name
     * @param isInterface        Is the target of the advise an interface
     * @param implementInterface Whether the interface should be implemented. If false the {@code interfaceTypes} argument should contain at least one entry
     * @param originatingElement The originating elements
     * @param annotationMetadata The annotation metadata
     * @param interfaceTypes     The additional interfaces to implement
     * @param visitorContext     The visitor context
     * @param metadataBuilder    The configuration metadata builder
<<<<<<< HEAD
     * @param interceptorBinding The interceptor binding
=======
     * @param configurationMetadata The configuration metadata for the class
     * @param interceptorBinding   The interceptor binding
>>>>>>> ecaa5997
     */
    public AopProxyWriter(String packageName,
                          String className,
                          boolean isInterface,
                          boolean implementInterface,
                          Element originatingElement,
                          AnnotationMetadata annotationMetadata,
                          ClassElement[] interfaceTypes,
                          VisitorContext visitorContext,
                          ConfigurationMetadataBuilder<?> metadataBuilder,
                          ConfigurationMetadata configurationMetadata,
                          AnnotationValue<?>... interceptorBinding) {
        super(OriginatingElements.of(originatingElement));
        this.isIntroduction = true;
        this.implementInterface = implementInterface;

        if (!implementInterface && ArrayUtils.isEmpty(interfaceTypes)) {
            throw new IllegalArgumentException("if argument implementInterface is false at least one interface should be provided to the 'interfaceTypes' argument");
        }

        this.packageName = packageName;
        this.isInterface = isInterface;
        this.hotswap = false;
        this.lazy = false;
        this.targetClassShortName = className;
        this.targetClassFullName = packageName + '.' + targetClassShortName;
        this.parentWriter = null;
        this.proxyFullName = targetClassFullName + BeanDefinitionVisitor.PROXY_SUFFIX;
        this.proxyInternalName = getInternalName(this.proxyFullName);
        this.proxyType = getTypeReferenceForName(proxyFullName);
        this.interceptorBinding = toInterceptorBindingMap(interceptorBinding);
        this.interfaceTypes = interfaceTypes != null ? new LinkedHashSet<>(Arrays.asList(interfaceTypes)) : Collections.emptySet();
        this.classWriter = new ClassWriter(ClassWriter.COMPUTE_MAXS | ClassWriter.COMPUTE_FRAMES);
<<<<<<< HEAD
        ClassElement aopElement = ClassElement.of(
                proxyFullName,
=======
        String proxyShortName = NameUtils.getSimpleName(proxyFullName);
        if (configurationMetadata != null) {
            // unfortunate we have to do this
            String existingPrefix = annotationMetadata.stringValue(
                    ConfigurationReader.class,
                    "prefix")
                    .orElse("");

            String computedPrefix = StringUtils.isNotEmpty(existingPrefix) ? existingPrefix + "." + configurationMetadata.getName() : configurationMetadata.getName();
            annotationMetadata = DefaultAnnotationMetadata.mutateMember(
                    annotationMetadata,
                    ConfigurationReader.class.getName(),
                    "prefix",
                    computedPrefix
            );
        }
        this.proxyBeanDefinitionWriter = new BeanDefinitionWriter(
                NameUtils.getPackageName(proxyFullName),
                proxyShortName,
>>>>>>> ecaa5997
                isInterface,
                annotationMetadata
        );
        this.proxyBeanDefinitionWriter = new BeanDefinitionWriter(
                aopElement,
                this,
                metadataBuilder, visitorContext
        );
        if (isInterface) {
            if (implementInterface) {
                proxyBeanDefinitionWriter.setInterceptedType(targetClassFullName);
            }
        } else {
            proxyBeanDefinitionWriter.setInterceptedType(targetClassFullName);
        }
        startClass(classWriter, proxyInternalName, getTypeReferenceForName(targetClassFullName));
    }

    /**
     * Is the target bean being proxied.
     *
     * @return True if the target bean is being proxied
     */
    public boolean isProxyTarget() {
        return isProxyTarget;
    }

    @Override
    protected void startClass(ClassVisitor classWriter, String className, Type superType) {
        String[] interfaces = getImplementedInterfaceInternalNames();
        classWriter.visit(V1_8, ACC_SYNTHETIC, className, null, !isInterface ? superType.getInternalName() : null, interfaces);

        classWriter.visitAnnotation(TYPE_GENERATED.getDescriptor(), false);

        classWriter.visitField(ACC_FINAL | ACC_PRIVATE, FIELD_INTERCEPTORS, FIELD_TYPE_INTERCEPTORS.getDescriptor(), null, null);
        classWriter.visitField(ACC_FINAL | ACC_PRIVATE, FIELD_PROXY_METHODS, FIELD_TYPE_PROXY_METHODS.getDescriptor(), null, null);
    }

    private String[] getImplementedInterfaceInternalNames() {
        return interfaceTypes.stream().map(o -> JavaModelUtils.getTypeReference(o).getInternalName()).toArray(String[]::new);
    }

    @Override
    @Deprecated
    public Element getOriginatingElement() {
        return proxyBeanDefinitionWriter.getOriginatingElement();
    }

    @Override
    public boolean isSingleton() {
        return proxyBeanDefinitionWriter.isSingleton();
    }

    @Override
    public boolean isInterface() {
        return isInterface;
    }

    @Override
    public void visitBeanDefinitionInterface(Class<? extends BeanDefinition> interfaceType) {
        proxyBeanDefinitionWriter.visitBeanDefinitionInterface(interfaceType);
    }

    @Override
    public String getBeanTypeName() {
        return proxyBeanDefinitionWriter.getBeanTypeName();
    }

    @Override
    public Type getProvidedType() {
        return proxyBeanDefinitionWriter.getProvidedType();
    }

    @Override
    public void setValidated(boolean validated) {
        proxyBeanDefinitionWriter.setValidated(validated);
    }

    @Override
    public void setInterceptedType(String typeName) {
        proxyBeanDefinitionWriter.setInterceptedType(typeName);
    }

    @Override
    public Optional<Type> getInterceptedType() {
        return proxyBeanDefinitionWriter.getInterceptedType();
    }

    @Override
    public boolean isValidated() {
        return proxyBeanDefinitionWriter.isValidated();
    }

    @Override
    public String getBeanDefinitionName() {
        return proxyBeanDefinitionWriter.getBeanDefinitionName();
    }

    /**
     * Visits a constructor.
     *
     * @param constructor        The constructor
     * @param requiresReflection Whether reflection is required
     * @param visitorContext     The visitor context
     */
    @Override
    public void visitBeanDefinitionConstructor(
            MethodElement constructor,
            boolean requiresReflection,
            VisitorContext visitorContext) {
        this.constructorRequiresReflection = requiresReflection;
        this.declaredConstructor = constructor;
        this.visitorContext = visitorContext;
    }

    @Override
    public void visitDefaultConstructor(AnnotationMetadata annotationMetadata, VisitorContext visitorContext) {
        this.constructorRequiresReflection = false;
        ClassElement classElement = ClassElement.of(proxyType.getClassName());
        this.declaredConstructor = MethodElement.of(
                classElement,
                annotationMetadata,
                classElement,
                classElement,
                "<init>"
        );
    }

    private void initConstructor(MethodElement constructor) {
        final ClassElement interceptorList = ClassElement.of(List.class, AnnotationMetadata.EMPTY_METADATA, Collections.singletonMap(
                "E", ClassElement.of(BeanRegistration.class, AnnotationMetadata.EMPTY_METADATA, Collections.singletonMap(
                        "T", ClassElement.of(Interceptor.class)
                ))
        ));
        this.interceptorParameter = ParameterElement.of(interceptorList, "$interceptors");
        this.qualifierParameter = ParameterElement.of(Qualifier.class, "$qualifier");
        this.newConstructor = constructor.withNewParameters(
                ParameterElement.of(BeanContext.class, "$beanContext"),
                qualifierParameter,
                interceptorParameter
        );
        ParameterElement[] parameters = constructor.getParameters();
        this.beanContextArgumentIndex = parameters.length;
        this.qualifierIndex = parameters.length + 1;
        this.interceptorArgumentIndex = parameters.length + 2;
    }

    @NonNull
    @Override
    public String getBeanDefinitionReferenceClassName() {
        return proxyBeanDefinitionWriter.getBeanDefinitionReferenceClassName();
    }

    /**
     * Visit a abstract method that is to be implemented.
     *
     * @param declaringBean The declaring bean of the method.
     * @param methodElement The method element
     */
    public void visitIntroductionMethod(TypedElement declaringBean,
                                        MethodElement methodElement) {


        visitAroundMethod(
                declaringBean,
                methodElement
        );
    }

    /**
     * Visit a method that is to be proxied.
     *
     * @param beanType      The bean type.
     * @param methodElement The method element
     **/
    public void visitAroundMethod(TypedElement beanType,
                                  MethodElement methodElement) {


        String methodName = methodElement.getName();
        ClassElement returnType = methodElement.isSuspend() ? ClassElement.of(Object.class) : methodElement.getReturnType();
        List<ParameterElement> argumentTypeList = Arrays.asList(methodElement.getSuspendParameters());
        int argumentCount = argumentTypeList.size();
        Type returnTypeObject = JavaModelUtils.getTypeReference(returnType);
        boolean isPrimitive = returnType.isPrimitive();
        boolean isVoidReturn = isPrimitive && returnTypeObject.equals(Type.VOID_TYPE);
        final Type declaringTypeReference = JavaModelUtils.getTypeReference(beanType);
        MethodRef methodKey = new MethodRef(methodName, argumentTypeList, returnTypeObject);

        if (!proxiedMethodsRefSet.contains(methodKey)) {
            int index = proxyMethodCount++;

            String interceptedProxyClassName = null;
            String interceptedProxyBridgeMethodName = null;

            if (!isProxyTarget) {
                // if the target is not being proxied then we need to generate a bridge method and executable method that knows about it

                if (!methodElement.isAbstract() || methodElement.isDefault()) {
                    interceptedProxyClassName = proxyFullName;
                    interceptedProxyBridgeMethodName = "$$access$$" + methodName;

                    String bridgeDesc = getMethodDescriptor(returnType, argumentTypeList);

                    // now build a bridge to invoke the original method
                    MethodVisitor bridgeWriter = classWriter.visitMethod(ACC_SYNTHETIC,
                            interceptedProxyBridgeMethodName, bridgeDesc, null, null);
                    GeneratorAdapter bridgeGenerator = new GeneratorAdapter(bridgeWriter, ACC_SYNTHETIC, interceptedProxyBridgeMethodName, bridgeDesc);
                    bridgeGenerator.loadThis();
                    for (int i = 0; i < argumentTypeList.size(); i++) {
                        bridgeGenerator.loadArg(i);
                    }
                    String desc = getMethodDescriptor(returnType, argumentTypeList);
                    bridgeWriter.visitMethodInsn(INVOKESPECIAL, declaringTypeReference.getInternalName(), methodName, desc, this.isInterface && methodElement.isDefault());
                    pushReturnValue(bridgeWriter, returnType);
                    bridgeWriter.visitMaxs(DEFAULT_MAX_STACK, 1);
                    bridgeWriter.visitEnd();
                }
            }

            BeanDefinitionWriter beanDefinitionWriter = parentWriter == null ? proxyBeanDefinitionWriter : parentWriter;
            ExecutableMethodWriter executableMethodWriter = beanDefinitionWriter.visitExecutableMethod(
                    beanType,
                    methodElement,
                    interceptedProxyClassName,
                    interceptedProxyBridgeMethodName
            );

            proxiedMethods.add(executableMethodWriter);
            proxiedMethodsRefSet.add(methodKey);
            proxyTargetMethods.add(methodKey);

            buildMethodOverride(returnType, methodName, index, argumentTypeList, argumentCount, isVoidReturn);
        }
    }

    private void buildMethodOverride(
            TypedElement returnType,
            String methodName,
            int index,
            List<ParameterElement> argumentTypeList,
            int argumentCount,
            boolean isVoidReturn) {
        // override the original method
        String desc = getMethodDescriptor(returnType, argumentTypeList);
        MethodVisitor overridden = classWriter.visitMethod(ACC_PUBLIC, methodName, desc, null, null);
        GeneratorAdapter overriddenMethodGenerator = new GeneratorAdapter(overridden, ACC_PUBLIC, methodName, desc);

        // store the proxy method instance in a local variable
        // ie ExecutableMethod executableMethod = this.proxyMethods[0];
        overriddenMethodGenerator.loadThis();
        overriddenMethodGenerator.getField(proxyType, FIELD_PROXY_METHODS, FIELD_TYPE_PROXY_METHODS);
        overriddenMethodGenerator.push(index);
        overriddenMethodGenerator.visitInsn(AALOAD);
        int methodProxyVar = overriddenMethodGenerator.newLocal(EXECUTABLE_METHOD_TYPE);
        overriddenMethodGenerator.storeLocal(methodProxyVar);

        // store the interceptors in a local variable
        // ie Interceptor[] interceptors = this.interceptors[0];
        overriddenMethodGenerator.loadThis();
        overriddenMethodGenerator.getField(proxyType, FIELD_INTERCEPTORS, FIELD_TYPE_INTERCEPTORS);
        overriddenMethodGenerator.push(index);
        overriddenMethodGenerator.visitInsn(AALOAD);
        int interceptorsLocalVar = overriddenMethodGenerator.newLocal(INTERCEPTOR_ARRAY_TYPE);
        overriddenMethodGenerator.storeLocal(interceptorsLocalVar);

        // instantiate the MethodInterceptorChain
        // ie InterceptorChain chain = new MethodInterceptorChain(interceptors, this, executableMethod, name);
        overriddenMethodGenerator.newInstance(TYPE_METHOD_INTERCEPTOR_CHAIN);
        overriddenMethodGenerator.dup();

        // first argument: interceptors
        overriddenMethodGenerator.loadLocal(interceptorsLocalVar);

        // second argument: this or target
        overriddenMethodGenerator.loadThis();
        if (isProxyTarget) {
            if (hotswap || lazy) {
                overriddenMethodGenerator.invokeInterface(Type.getType(InterceptedProxy.class), Method.getMethod("java.lang.Object interceptedTarget()"));
            } else {
                overriddenMethodGenerator.getField(proxyType, FIELD_TARGET, getTypeReferenceForName(targetClassFullName));
            }
        }

        // third argument: the executable method
        overriddenMethodGenerator.loadLocal(methodProxyVar);

        if (argumentCount > 0) {
            // fourth argument: array of the argument values
            overriddenMethodGenerator.push(argumentCount);
            overriddenMethodGenerator.newArray(Type.getType(Object.class));

            // now pass the remaining arguments from the original method
            for (int i = 0; i < argumentCount; i++) {
                overriddenMethodGenerator.dup();
                ParameterElement argType = argumentTypeList.get(i);
                overriddenMethodGenerator.push(i);
                overriddenMethodGenerator.loadArg(i);
                pushBoxPrimitiveIfNecessary(argType, overriddenMethodGenerator);
                overriddenMethodGenerator.visitInsn(AASTORE);
            }

            // invoke MethodInterceptorChain constructor with parameters
            overriddenMethodGenerator.invokeConstructor(TYPE_METHOD_INTERCEPTOR_CHAIN, Method.getMethod(CONSTRUCTOR_METHOD_INTERCEPTOR_CHAIN));
        } else {
            // invoke MethodInterceptorChain constructor without parameters
            overriddenMethodGenerator.invokeConstructor(TYPE_METHOD_INTERCEPTOR_CHAIN, Method.getMethod(CONSTRUCTOR_METHOD_INTERCEPTOR_CHAIN_NO_PARAMS));
        }

        int chainVar = overriddenMethodGenerator.newLocal(TYPE_METHOD_INTERCEPTOR_CHAIN);
        overriddenMethodGenerator.storeLocal(chainVar);
        overriddenMethodGenerator.loadLocal(chainVar);

        overriddenMethodGenerator.visitMethodInsn(INVOKEVIRTUAL, TYPE_INTERCEPTOR_CHAIN.getInternalName(), "proceed", getMethodDescriptor(Object.class.getName()), false);
        if (isVoidReturn) {
            returnVoid(overriddenMethodGenerator);
        } else {
            pushCastToType(overriddenMethodGenerator, returnType);
            pushReturnValue(overriddenMethodGenerator, returnType);
        }
        overriddenMethodGenerator.visitMaxs(DEFAULT_MAX_STACK, chainVar);
        overriddenMethodGenerator.visitEnd();
    }

    /**
     * Finalizes the proxy. This method should be called before writing the proxy to disk with {@link #writeTo(File)}
     */
    @Override
    public void visitBeanDefinitionEnd() {
        if (declaredConstructor == null) {
            throw new IllegalStateException("The method visitBeanDefinitionConstructor(..) should be called at least once");
        } else {
            initConstructor(declaredConstructor);
        }

        interceptorParameter.annotate(AnnotationUtil.ANN_INTERCEPTOR_BINDING_QUALIFIER, builder -> {
            final AnnotationValue<?>[] interceptorBinding = this.interceptorBinding.values()
                    .toArray(new AnnotationValue[0]);
            builder.values(interceptorBinding);
        });
        qualifierParameter.annotate(AnnotationUtil.NULLABLE);

        String constructorDescriptor = getConstructorDescriptor(Arrays.asList(newConstructor.getParameters()));
        ClassWriter proxyClassWriter = this.classWriter;
        this.constructorWriter = proxyClassWriter.visitMethod(
                ACC_PUBLIC,
                CONSTRUCTOR_NAME,
                constructorDescriptor,
                null,
                null);

        this.constructorGenerator = new GeneratorAdapter(constructorWriter, Opcodes.ACC_PUBLIC, CONSTRUCTOR_NAME, constructorDescriptor);
        GeneratorAdapter proxyConstructorGenerator = this.constructorGenerator;

        proxyConstructorGenerator.loadThis();
        if (isInterface) {
            proxyConstructorGenerator.invokeConstructor(TYPE_OBJECT, METHOD_DEFAULT_CONSTRUCTOR);
        } else {
            ParameterElement[] existingArguments = declaredConstructor.getParameters();
            for (int i = 0; i < existingArguments.length; i++) {
                proxyConstructorGenerator.loadArg(i);
            }
            String superConstructorDescriptor = getConstructorDescriptor(Arrays.asList(existingArguments));
            proxyConstructorGenerator.invokeConstructor(getTypeReferenceForName(targetClassFullName), new Method(CONSTRUCTOR_NAME, superConstructorDescriptor));
        }

        proxyBeanDefinitionWriter.visitBeanDefinitionConstructor(
                newConstructor,
                constructorRequiresReflection,
                visitorContext
        );

        GeneratorAdapter targetDefinitionGenerator = null;
        GeneratorAdapter targetTypeGenerator = null;
        if (parentWriter != null) {
            proxyBeanDefinitionWriter.visitBeanDefinitionInterface(ProxyBeanDefinition.class);
            ClassVisitor pcw = proxyBeanDefinitionWriter.getClassWriter();
            targetDefinitionGenerator = new GeneratorAdapter(pcw.visitMethod(ACC_PUBLIC,
                    METHOD_PROXY_TARGET_TYPE.getName(),
                    METHOD_PROXY_TARGET_TYPE.getDescriptor(),
                    null, null

            ), ACC_PUBLIC, METHOD_PROXY_TARGET_TYPE.getName(), METHOD_PROXY_TARGET_TYPE.getDescriptor());
            targetDefinitionGenerator.loadThis();
            targetDefinitionGenerator.push(getTypeReferenceForName(parentWriter.getBeanDefinitionName()));
            targetDefinitionGenerator.returnValue();


            targetTypeGenerator = new GeneratorAdapter(pcw.visitMethod(ACC_PUBLIC,
                    METHOD_PROXY_TARGET_CLASS.getName(),
                    METHOD_PROXY_TARGET_CLASS.getDescriptor(),
                    null, null

            ), ACC_PUBLIC, METHOD_PROXY_TARGET_CLASS.getName(), METHOD_PROXY_TARGET_CLASS.getDescriptor());
            targetTypeGenerator.loadThis();
            targetTypeGenerator.push(getTypeReferenceForName(parentWriter.getBeanTypeName()));
            targetTypeGenerator.returnValue();
        }

        Class<?> interceptedInterface = isIntroduction ? Introduced.class : Intercepted.class;
        Type targetType = getTypeReferenceForName(targetClassFullName);

        // add the $beanLocator field
        if (isProxyTarget) {
            proxyClassWriter.visitField(
                    ACC_PRIVATE | ACC_FINAL,
                    FIELD_BEAN_LOCATOR,
                    TYPE_BEAN_LOCATOR.getDescriptor(),
                    null,
                    null
            );

            // add the $beanQualifier field
            proxyClassWriter.visitField(
                    ACC_PRIVATE,
                    FIELD_BEAN_QUALIFIER,
                    Type.getType(Qualifier.class).getDescriptor(),
                    null,
                    null
            );

            writeWithQualifierMethod(proxyClassWriter);

            if (lazy) {
                interceptedInterface = InterceptedProxy.class;
            } else {
                interceptedInterface = hotswap ? HotSwappableInterceptedProxy.class : InterceptedProxy.class;

                // add the $target field for the target bean
                int modifiers = hotswap ? ACC_PRIVATE : ACC_PRIVATE | ACC_FINAL;
                proxyClassWriter.visitField(
                        modifiers,
                        FIELD_TARGET,
                        targetType.getDescriptor(),
                        null,
                        null
                );
                if (hotswap) {
                    // Add ReadWriteLock field
                    // private final ReentrantReadWriteLock $target_rwl = new ReentrantReadWriteLock();
                    proxyClassWriter.visitField(
                            ACC_PRIVATE | ACC_FINAL,
                            FIELD_READ_WRITE_LOCK,
                            TYPE_READ_WRITE_LOCK.getDescriptor(),
                            null, null
                    );
                    proxyConstructorGenerator.loadThis();
                    pushNewInstance(proxyConstructorGenerator, TYPE_READ_WRITE_LOCK);
                    proxyConstructorGenerator.putField(proxyType, FIELD_READ_WRITE_LOCK, TYPE_READ_WRITE_LOCK);

                    // Add Read Lock field
                    // private final Lock $target_rl = $target_rwl.readLock();
                    proxyClassWriter.visitField(
                            ACC_PRIVATE | ACC_FINAL,
                            FIELD_READ_LOCK,
                            TYPE_LOCK.getDescriptor(),
                            null, null
                    );
                    proxyConstructorGenerator.loadThis();
                    proxyConstructorGenerator.loadThis();
                    proxyConstructorGenerator.getField(proxyType, FIELD_READ_WRITE_LOCK, TYPE_READ_WRITE_LOCK);
                    proxyConstructorGenerator.invokeInterface(
                            Type.getType(ReadWriteLock.class),
                            Method.getMethod(Lock.class.getName() + " readLock()")
                    );
                    proxyConstructorGenerator.putField(proxyType, FIELD_READ_LOCK, TYPE_LOCK);

                    // Add Write Lock field
                    // private final Lock $target_wl = $target_rwl.writeLock();
                    proxyClassWriter.visitField(
                            ACC_PRIVATE | ACC_FINAL,
                            FIELD_WRITE_LOCK,
                            Type.getDescriptor(Lock.class),
                            null, null
                    );

                    proxyConstructorGenerator.loadThis();
                    proxyConstructorGenerator.loadThis();
                    proxyConstructorGenerator.getField(proxyType, FIELD_READ_WRITE_LOCK, TYPE_READ_WRITE_LOCK);
                    proxyConstructorGenerator.invokeInterface(
                            Type.getType(ReadWriteLock.class),
                            Method.getMethod(Lock.class.getName() + " writeLock()")
                    );
                    proxyConstructorGenerator.putField(proxyType, FIELD_WRITE_LOCK, TYPE_LOCK);
                }
            }
            // assign the bean locator
            proxyConstructorGenerator.loadThis();
            proxyConstructorGenerator.loadArg(beanContextArgumentIndex);
            proxyConstructorGenerator.putField(proxyType, FIELD_BEAN_LOCATOR, TYPE_BEAN_LOCATOR);

            proxyConstructorGenerator.loadThis();
            proxyConstructorGenerator.loadArg(qualifierIndex);
            proxyConstructorGenerator.putField(proxyType, FIELD_BEAN_QUALIFIER, Type.getType(Qualifier.class));

            Method resolveTargetMethodDesc = writeResolveTargetMethod(proxyClassWriter, targetType);

            if (!lazy) {
                proxyConstructorGenerator.loadThis();
                proxyConstructorGenerator.loadThis();
                proxyConstructorGenerator.invokeVirtual(proxyType, resolveTargetMethodDesc);
                proxyConstructorGenerator.putField(proxyType, FIELD_TARGET, targetType);
            }

            // Write the Object interceptedTarget() method
            writeInterceptedTargetMethod(proxyClassWriter, targetType, resolveTargetMethodDesc);

            // Write the swap method
            // e. T swap(T newInstance);
            if (hotswap && !lazy) {
                writeSwapMethod(proxyClassWriter, targetType);
            }
        }

        String[] interfaces = getImplementedInterfaceInternalNames();
        if (isInterface && implementInterface) {
            String[] adviceInterfaces = {
                    getInternalName(targetClassFullName),
                    Type.getInternalName(interceptedInterface)
            };
            interfaces = ArrayUtils.concat(interfaces, adviceInterfaces);
        } else {
            String[] adviceInterfaces = {Type.getInternalName(interceptedInterface)};
            interfaces = ArrayUtils.concat(interfaces, adviceInterfaces);
        }
        proxyClassWriter.visit(V1_8, ACC_SYNTHETIC,
                proxyInternalName,
                null,
                isInterface ? TYPE_OBJECT.getInternalName() : getTypeReferenceForName(targetClassFullName).getInternalName(),
                interfaces);

        // set $proxyMethods field
        proxyConstructorGenerator.loadThis();
        proxyConstructorGenerator.push(proxyMethodCount);
        proxyConstructorGenerator.newArray(EXECUTABLE_METHOD_TYPE);
        proxyConstructorGenerator.putField(
                proxyType,
                FIELD_PROXY_METHODS,
                FIELD_TYPE_PROXY_METHODS
        );

        // set $interceptors field
        proxyConstructorGenerator.loadThis();
        proxyConstructorGenerator.push(proxyMethodCount);
        proxyConstructorGenerator.newArray(INTERCEPTOR_ARRAY_TYPE);
        proxyConstructorGenerator.putField(
                proxyType,
                FIELD_INTERCEPTORS,
                FIELD_TYPE_INTERCEPTORS
        );

        // now initialize the held values
        if (isProxyTarget) {
            if (proxiedMethods.size() == proxyMethodCount) {

                Iterator<MethodRef> iterator = proxyTargetMethods.iterator();
                for (int i = 0; i < proxyMethodCount; i++) {
                    MethodRef methodRef = iterator.next();

                    // The following will initialize the array of $proxyMethod instances
                    // Eg. this.$proxyMethods[0] = $PARENT_BEAN.getRequiredMethod("test", new Class[]{String.class});
                    proxyConstructorGenerator.loadThis();

                    // Step 1: dereference the array - this.$proxyMethods[0]
                    proxyConstructorGenerator.getField(proxyType, FIELD_PROXY_METHODS, FIELD_TYPE_PROXY_METHODS);
                    proxyConstructorGenerator.push(i);

                    // Step 2: lookup the Method instance from the declaring type
                    // context.getProxyTargetMethod("test", new Class[]{String.class});
                    proxyConstructorGenerator.loadArg(beanContextArgumentIndex);

                    proxyConstructorGenerator.push(targetType);
                    proxyConstructorGenerator.loadArg(qualifierIndex);

                    pushMethodNameAndTypesArguments(proxyConstructorGenerator, methodRef.name, methodRef.argumentTypes);
                    proxyConstructorGenerator.invokeInterface(
                            Type.getType(ExecutionHandleLocator.class),
                            METHOD_GET_PROXY_TARGET
                    );
                    // Step 3: store the result in the array
                    proxyConstructorGenerator.visitInsn(AASTORE);

                    // Step 4: Resolve the interceptors
                    // this.$interceptors[0] = InterceptorChain.resolveAroundInterceptors(this.$proxyMethods[0], var2);
                    pushResolveInterceptorsCall(proxyConstructorGenerator, i, isIntroduction);
                }
            }
        } else {

            for (int i = 0; i < proxyMethodCount; i++) {
                ExecutableMethodWriter executableMethodWriter = proxiedMethods.get(i);
                boolean introduction = isIntroduction && (
                        executableMethodWriter.isAbstract() || (
                                executableMethodWriter.isInterface() && !executableMethodWriter.isDefault()));

                // The following will initialize the array of $proxyMethod instances
                // Eg. this.proxyMethods[0] = new $blah0();
                proxyConstructorGenerator.loadThis();
                proxyConstructorGenerator.getField(proxyType, FIELD_PROXY_METHODS, FIELD_TYPE_PROXY_METHODS);
                proxyConstructorGenerator.push(i);
                Type methodType = Type.getObjectType(executableMethodWriter.getInternalName());
                proxyConstructorGenerator.newInstance(methodType);
                proxyConstructorGenerator.dup();
                if (executableMethodWriter.isSupportsInterceptedProxy()) {
                    proxyConstructorGenerator.push(true);
                    proxyConstructorGenerator.invokeConstructor(methodType, new Method(CONSTRUCTOR_NAME, getConstructorDescriptor(boolean.class)));
                } else {
                    proxyConstructorGenerator.invokeConstructor(methodType, new Method(CONSTRUCTOR_NAME, DESCRIPTOR_DEFAULT_CONSTRUCTOR));
                }
                proxyConstructorGenerator.visitInsn(AASTORE);
                pushResolveInterceptorsCall(proxyConstructorGenerator, i, introduction);
            }
        }

        for (Runnable fieldInjectionPoint : deferredInjectionPoints) {
            fieldInjectionPoint.run();
        }

        constructorWriter.visitInsn(RETURN);
        constructorWriter.visitMaxs(DEFAULT_MAX_STACK, 1);

        this.constructorWriter.visitEnd();
        proxyBeanDefinitionWriter.visitBeanDefinitionEnd();
        if (targetDefinitionGenerator != null) {
            targetDefinitionGenerator.visitMaxs(1, 1);
            targetDefinitionGenerator.visitEnd();
        }

        if (targetTypeGenerator != null) {
            targetTypeGenerator.visitMaxs(1, 1);
            targetTypeGenerator.visitEnd();
        }


        proxyClassWriter.visitEnd();
    }

    /**
     * Write the proxy to the given compilation directory.
     *
     * @param compilationDir The target compilation directory
     * @throws IOException If an error occurs writing the file
     */
    @Override
    public void writeTo(File compilationDir) throws IOException {
        accept(newClassWriterOutputVisitor(compilationDir));
    }

    /**
     * Write the class to output via a visitor that manages output destination.
     *
     * @param visitor the writer output visitor
     * @throws IOException If an error occurs
     */
    @Override
    public void accept(ClassWriterOutputVisitor visitor) throws IOException {
        proxyBeanDefinitionWriter.accept(visitor);
        try (OutputStream out = visitor.visitClass(proxyFullName, getOriginatingElements())) {
            out.write(classWriter.toByteArray());
        }
    }

    @Override
    public void visitSuperBeanDefinition(String name) {
        proxyBeanDefinitionWriter.visitSuperBeanDefinition(name);
    }

    @Override
    public void visitSuperBeanDefinitionFactory(String beanName) {
        proxyBeanDefinitionWriter.visitSuperBeanDefinitionFactory(beanName);
    }

    @Override
    public void visitSetterValue(
            TypedElement declaringType,
            MethodElement methodElement,
            boolean requiresReflection,
            boolean isOptional) {
        deferredInjectionPoints.add(() ->
                proxyBeanDefinitionWriter.visitSetterValue(
                        declaringType,
                        methodElement,
                        requiresReflection,
                        isOptional
                )
        );
    }

    @Override
    public void visitPostConstructMethod(
            TypedElement declaringType,
            MethodElement methodElement,
            boolean requiresReflection,
            VisitorContext visitorContext) {
        deferredInjectionPoints.add(() -> proxyBeanDefinitionWriter.visitPostConstructMethod(
                declaringType,
                methodElement,
                requiresReflection,
                visitorContext
        ));
    }

    @Override
    public void visitPreDestroyMethod(
            TypedElement declaringType,
            MethodElement methodElement,
            boolean requiresReflection,
            VisitorContext visitorContext) {
        deferredInjectionPoints.add(() ->
                proxyBeanDefinitionWriter.visitPreDestroyMethod(
                        declaringType,
                        methodElement,
                        requiresReflection,
                        visitorContext)
        );
    }

    @Override
    public void visitMethodInjectionPoint(TypedElement beanType,
                                          MethodElement methodElement,
                                          boolean requiresReflection,
                                          VisitorContext visitorContext) {
        deferredInjectionPoints.add(() ->
                proxyBeanDefinitionWriter.visitMethodInjectionPoint(
                        beanType,
                        methodElement,
                        requiresReflection,
                        visitorContext)
        );
    }

    @Override
    public ExecutableMethodWriter visitExecutableMethod(
            TypedElement declaringBean,
            MethodElement methodElement,
            VisitorContext visitorContext) {
        deferredInjectionPoints.add(() ->
                proxyBeanDefinitionWriter.visitExecutableMethod(
                        declaringBean,
                        methodElement,
                        visitorContext
                )
        );
        return null;
    }

    @Override
    public void visitFieldInjectionPoint(
            TypedElement declaringType,
            FieldElement fieldType,
            boolean requiresReflection) {
        deferredInjectionPoints.add(() ->
                proxyBeanDefinitionWriter.visitFieldInjectionPoint(
                        declaringType,
                        fieldType,
                        requiresReflection
                )
        );
    }

    @Override
    public void visitFieldValue(
            TypedElement declaringType,
            FieldElement fieldType,
            boolean requiresReflection,
            boolean isOptional) {
        deferredInjectionPoints.add(() ->
                proxyBeanDefinitionWriter.visitFieldValue(
                        declaringType,
                        fieldType,
                        requiresReflection,
                        isOptional
                )
        );
    }

    @Override
    public String getPackageName() {
        return proxyBeanDefinitionWriter.getPackageName();
    }

    @Override
    public String getBeanSimpleName() {
        return proxyBeanDefinitionWriter.getBeanSimpleName();
    }

    @Override
    public AnnotationMetadata getAnnotationMetadata() {
        return proxyBeanDefinitionWriter.getAnnotationMetadata();
    }

    @Override
    public void visitConfigBuilderField(ClassElement type, String field, AnnotationMetadata annotationMetadata, ConfigurationMetadataBuilder metadataBuilder, boolean isInterface) {
        proxyBeanDefinitionWriter.visitConfigBuilderField(type, field, annotationMetadata, metadataBuilder, isInterface);
    }

    @Override
    public void visitConfigBuilderMethod(ClassElement type, String methodName, AnnotationMetadata annotationMetadata, ConfigurationMetadataBuilder metadataBuilder, boolean isInterface) {
        proxyBeanDefinitionWriter.visitConfigBuilderMethod(type, methodName, annotationMetadata, metadataBuilder, isInterface);
    }

    @Override
    public void visitConfigBuilderMethod(String prefix, ClassElement returnType, String methodName, ClassElement paramType, Map<String, ClassElement> generics, String propertyPath) {
        proxyBeanDefinitionWriter.visitConfigBuilderMethod(prefix, returnType, methodName, paramType, generics, propertyPath);
    }

    @Override
    public void visitConfigBuilderDurationMethod(String prefix, ClassElement returnType, String methodName, String propertyPath) {
        proxyBeanDefinitionWriter.visitConfigBuilderDurationMethod(prefix, returnType, methodName, propertyPath);
    }

    @Override
    public void visitConfigBuilderEnd() {
        proxyBeanDefinitionWriter.visitConfigBuilderEnd();
    }

    @Override
    public void setRequiresMethodProcessing(boolean shouldPreProcess) {
        proxyBeanDefinitionWriter.setRequiresMethodProcessing(shouldPreProcess);
    }

    @Override
    public void visitTypeArguments(Map<String, Map<String, ClassElement>> typeArguments) {
        proxyBeanDefinitionWriter.visitTypeArguments(typeArguments);
    }

    @Override
    public boolean requiresMethodProcessing() {
        return proxyBeanDefinitionWriter.requiresMethodProcessing();
    }

    @Override
    public String getProxiedTypeName() {
        return targetClassFullName;
    }

    @Override
    public String getProxiedBeanDefinitionName() {
        return parentWriter != null ? parentWriter.getBeanDefinitionName() : null;
    }

    /**
     * visitInterceptorTypes.
     *
     * @param interceptorBinding the interceptor binding
     */
    public void visitInterceptorBinding(AnnotationValue<?>... interceptorBinding) {
        if (interceptorBinding != null) {
            for (AnnotationValue<?> annotationValue : interceptorBinding) {
                annotationValue.stringValue().ifPresent(annName ->
                        this.interceptorBinding.put(annName, annotationValue)
                );
            }
        }
    }

    private Map<String, AnnotationValue<?>> toInterceptorBindingMap(AnnotationValue<?>[] interceptorBinding) {
        Map<String, AnnotationValue<?>> binding = new LinkedHashMap<>(interceptorBinding.length);
        for (AnnotationValue<?> annotationValue : interceptorBinding) {
            annotationValue.stringValue().ifPresent(annName ->
                    binding.put(annName, annotationValue)
            );
        }
        return binding;
    }

    private void readUnlock(GeneratorAdapter interceptedTargetVisitor) {
        invokeMethodOnLock(interceptedTargetVisitor, FIELD_READ_LOCK, Method.getMethod("void unlock()"));
    }

    private void readLock(GeneratorAdapter interceptedTargetVisitor) {
        invokeMethodOnLock(interceptedTargetVisitor, FIELD_READ_LOCK, Method.getMethod("void lock()"));
    }

    private void writeUnlock(GeneratorAdapter interceptedTargetVisitor) {
        invokeMethodOnLock(interceptedTargetVisitor, FIELD_WRITE_LOCK, Method.getMethod("void unlock()"));
    }

    private void writeLock(GeneratorAdapter interceptedTargetVisitor) {
        invokeMethodOnLock(interceptedTargetVisitor, FIELD_WRITE_LOCK, Method.getMethod("void lock()"));
    }

    private void invokeMethodOnLock(GeneratorAdapter interceptedTargetVisitor, String field, Method method) {
        interceptedTargetVisitor.loadThis();
        interceptedTargetVisitor.getField(proxyType, field, TYPE_LOCK);
        interceptedTargetVisitor.invokeInterface(TYPE_LOCK, method);
    }

    private Method writeResolveTargetMethod(ClassWriter proxyClassWriter, Type targetType) {
        Method resolveTargetMethodDesc = Method.getMethod(targetClassFullName + " " + METHOD_RESOLVE_TARGET + "()");
        GeneratorAdapter resolveTargetMethod = new GeneratorAdapter(proxyClassWriter.visitMethod(
                ACC_PRIVATE,
                resolveTargetMethodDesc.getName(),
                resolveTargetMethodDesc.getDescriptor(),
                null, null

        ), ACC_PRIVATE, METHOD_RESOLVE_TARGET, resolveTargetMethodDesc.getDescriptor());


        // add the logic to create to the bean instance
        resolveTargetMethod.loadThis();
        // load the bean context
        resolveTargetMethod.getField(proxyType, FIELD_BEAN_LOCATOR, TYPE_BEAN_LOCATOR);

        // 1st argument: the type
        resolveTargetMethod.push(targetType);
        // 2nd argument: null qualifier
        resolveTargetMethod.loadThis();
        // the bean qualifier
        resolveTargetMethod.getField(proxyType, FIELD_BEAN_QUALIFIER, Type.getType(Qualifier.class));

        resolveTargetMethod.invokeInterface(
                TYPE_BEAN_LOCATOR,
                METHOD_GET_PROXY_TARGET_BEAN

        );
        pushCastToType(resolveTargetMethod, getTypeReferenceForName(targetClassFullName));
        resolveTargetMethod.returnValue();
        resolveTargetMethod.visitMaxs(1, 1);
        return resolveTargetMethodDesc;
    }

    private void writeWithQualifierMethod(ClassWriter proxyClassWriter) {
        GeneratorAdapter withQualifierMethod = startPublicMethod(proxyClassWriter, "$withBeanQualifier", void.class.getName(), Qualifier.class.getName());

        withQualifierMethod.loadThis();
        withQualifierMethod.loadArg(0);
        withQualifierMethod.putField(proxyType, FIELD_BEAN_QUALIFIER, Type.getType(Qualifier.class));
        withQualifierMethod.visitInsn(RETURN);
        withQualifierMethod.visitEnd();
        withQualifierMethod.visitMaxs(1, 1);
    }

    private void writeSwapMethod(ClassWriter proxyClassWriter, Type targetType) {
        GeneratorAdapter swapGenerator = startPublicMethod(proxyClassWriter, "swap", targetType.getClassName(), targetType.getClassName());
        Label l0 = new Label();
        Label l1 = new Label();
        Label l2 = new Label();
        swapGenerator.visitTryCatchBlock(
                l0,
                l1,
                l2,
                null
        );
        // add write lock
        writeLock(swapGenerator);
        swapGenerator.visitLabel(l0);
        swapGenerator.loadThis();
        swapGenerator.getField(proxyType, FIELD_TARGET, targetType);
        // release write lock
        int localRef = swapGenerator.newLocal(targetType);
        swapGenerator.storeLocal(localRef);

        // assign the new value
        swapGenerator.loadThis();
        swapGenerator.visitVarInsn(ALOAD, 1);
        swapGenerator.putField(proxyType, FIELD_TARGET, targetType);

        swapGenerator.visitLabel(l1);
        writeUnlock(swapGenerator);
        swapGenerator.loadLocal(localRef);
        swapGenerator.returnValue();
        swapGenerator.visitLabel(l2);
        // release write lock in finally
        int var = swapGenerator.newLocal(targetType);
        swapGenerator.storeLocal(var);
        writeUnlock(swapGenerator);
        swapGenerator.loadLocal(var);
        swapGenerator.throwException();

        swapGenerator.visitMaxs(2, MAX_LOCALS);
        swapGenerator.visitEnd();
    }

    private void writeInterceptedTargetMethod(ClassWriter proxyClassWriter, Type targetType, Method resolveTargetMethodDesc) {
        // add interceptedTarget() method
        GeneratorAdapter interceptedTargetVisitor = startPublicMethod(
                proxyClassWriter,
                "interceptedTarget",
                Object.class.getName());

        if (lazy) {
            interceptedTargetVisitor.loadThis();
            interceptedTargetVisitor.invokeVirtual(proxyType, resolveTargetMethodDesc);
            interceptedTargetVisitor.returnValue();
        } else {
            int localRef = -1;
            Label l1 = null;
            Label l2 = null;
            if (hotswap) {
                Label l0 = new Label();
                l1 = new Label();
                l2 = new Label();
                interceptedTargetVisitor.visitTryCatchBlock(
                        l0,
                        l1,
                        l2,
                        null
                );
                // add read lock
                readLock(interceptedTargetVisitor);
                interceptedTargetVisitor.visitLabel(l0);
            }
            interceptedTargetVisitor.loadThis();
            interceptedTargetVisitor.getField(proxyType, FIELD_TARGET, targetType);
            if (hotswap) {
                // release read lock
                localRef = interceptedTargetVisitor.newLocal(targetType);
                interceptedTargetVisitor.storeLocal(localRef);
                interceptedTargetVisitor.visitLabel(l1);
                readUnlock(interceptedTargetVisitor);
                interceptedTargetVisitor.loadLocal(localRef);
            }
            interceptedTargetVisitor.returnValue();
            if (localRef > -1) {
                interceptedTargetVisitor.visitLabel(l2);
                // release read lock in finally
                int var = interceptedTargetVisitor.newLocal(targetType);
                interceptedTargetVisitor.storeLocal(var);
                readUnlock(interceptedTargetVisitor);
                interceptedTargetVisitor.loadLocal(var);
                interceptedTargetVisitor.throwException();
            }
        }

        interceptedTargetVisitor.visitMaxs(1, 2);
        interceptedTargetVisitor.visitEnd();
    }

    private void pushResolveInterceptorsCall(GeneratorAdapter proxyConstructorGenerator, int i, boolean isIntroduction) {
        // The following will initialize the array of interceptor instances
        // eg. this.interceptors[0] = InterceptorChain.resolveAroundInterceptors(beanContext, proxyMethods[0], interceptors);
        proxyConstructorGenerator.loadThis();
        proxyConstructorGenerator.getField(proxyType, FIELD_INTERCEPTORS, FIELD_TYPE_INTERCEPTORS);
        proxyConstructorGenerator.push(i);

        // First argument. The bean context
        proxyConstructorGenerator.loadArg(beanContextArgumentIndex);

        // Second argument ie. proxyMethods[0]
        proxyConstructorGenerator.loadThis();
        proxyConstructorGenerator.getField(proxyType, FIELD_PROXY_METHODS, FIELD_TYPE_PROXY_METHODS);
        proxyConstructorGenerator.push(i);
        proxyConstructorGenerator.visitInsn(AALOAD);

        // Third argument ie. interceptors
        proxyConstructorGenerator.loadArg(interceptorArgumentIndex);
        if (isIntroduction) {
            proxyConstructorGenerator.invokeStatic(TYPE_INTERCEPTOR_CHAIN, Method.getMethod(RESOLVE_INTRODUCTION_INTERCEPTORS_METHOD));
        } else {
            proxyConstructorGenerator.invokeStatic(TYPE_INTERCEPTOR_CHAIN, Method.getMethod(RESOLVE_AROUND_INTERCEPTORS_METHOD));
        }
        proxyConstructorGenerator.visitInsn(AASTORE);
    }

    private void processAlreadyVisitedMethods(BeanDefinitionWriter parent) {
        final List<BeanDefinitionWriter.MethodVisitData> postConstructMethodVisits = parent.getPostConstructMethodVisits();
        for (BeanDefinitionWriter.MethodVisitData methodVisit : postConstructMethodVisits) {
            visitPostConstructMethod(
                    methodVisit.getBeanType(),
                    methodVisit.getMethodElement(),
                    methodVisit.isRequiresReflection(),
                    visitorContext
            );
        }
        final List<BeanDefinitionWriter.MethodVisitData> preDestroyMethodVisits = parent.getPreDestroyMethodVisits();
        for (BeanDefinitionWriter.MethodVisitData methodVisit : preDestroyMethodVisits) {
            visitPreDestroyMethod(
                    methodVisit.getBeanType(),
                    methodVisit.getMethodElement(),
                    methodVisit.isRequiresReflection(),
                    visitorContext
            );
        }
    }

    /**
     * Method Reference class with names and a list of argument types. Used as the targets.
     */
    private static final class MethodRef {
        protected final String name;
        protected final List<ClassElement> argumentTypes;
        protected final Type returnType;
        private final List<String> rawTypes;

        public MethodRef(String name, List<ParameterElement> argumentTypes, Type returnType) {
            this.name = name;
            this.argumentTypes = argumentTypes.stream().map(ParameterElement::getType).collect(Collectors.toList());
            this.rawTypes = this.argumentTypes.stream().map(ClassElement::getName).collect(Collectors.toList());
            this.returnType = returnType;
        }

        @Override
        public boolean equals(Object o) {
            if (this == o) {
                return true;
            }
            if (o == null || getClass() != o.getClass()) {
                return false;
            }
            MethodRef methodRef = (MethodRef) o;
            return Objects.equals(name, methodRef.name) &&
                    Objects.equals(rawTypes, methodRef.rawTypes) &&
                    Objects.equals(returnType, methodRef.returnType);
        }

        @Override
        public int hashCode() {
            return Objects.hash(name, rawTypes, returnType);
        }
    }
}<|MERGE_RESOLUTION|>--- conflicted
+++ resolved
@@ -211,14 +211,10 @@
      * @param originatingElement The originating element
      * @param annotationMetadata The annotation metadata
      * @param interfaceTypes     The additional interfaces to implement
+     * @param visitorContext     The visitor context
      * @param metadataBuilder    The configuration metadata builder
-<<<<<<< HEAD
-     * @param visitorContext     The visitor context
+     * @param configurationMetadata The configuration metadata for the class
      * @param interceptorBinding The interceptor types
-=======
-     * @param configurationMetadata The configuration metadata for the class
-     * @param interceptorBinding   The interceptor types
->>>>>>> ecaa5997
      */
     public AopProxyWriter(String packageName,
                           String className,
@@ -226,16 +222,11 @@
                           Element originatingElement,
                           AnnotationMetadata annotationMetadata,
                           ClassElement[] interfaceTypes,
+                          VisitorContext visitorContext,
                           ConfigurationMetadataBuilder<?> metadataBuilder,
-<<<<<<< HEAD
-                          VisitorContext visitorContext,
-                          AnnotationValue<?>... interceptorBinding) {
-        this(packageName, className, isInterface, true, originatingElement, annotationMetadata, interfaceTypes, visitorContext, metadataBuilder, interceptorBinding);
-=======
                           ConfigurationMetadata configurationMetadata,
                           AnnotationValue<?>... interceptorBinding) {
-        this(packageName, className, isInterface, true, originatingElement, annotationMetadata, interfaceTypes, metadataBuilder, configurationMetadata, interceptorBinding);
->>>>>>> ecaa5997
+        this(packageName, className, isInterface, true, originatingElement, annotationMetadata, interfaceTypes, visitorContext, metadataBuilder, configurationMetadata, interceptorBinding);
     }
 
     /**
@@ -249,12 +240,8 @@
      * @param interfaceTypes     The additional interfaces to implement
      * @param visitorContext     The visitor context
      * @param metadataBuilder    The configuration metadata builder
-<<<<<<< HEAD
+     * @param configurationMetadata The configuration metadata for the class
      * @param interceptorBinding The interceptor binding
-=======
-     * @param configurationMetadata The configuration metadata for the class
-     * @param interceptorBinding   The interceptor binding
->>>>>>> ecaa5997
      */
     public AopProxyWriter(String packageName,
                           String className,
@@ -288,11 +275,6 @@
         this.interceptorBinding = toInterceptorBindingMap(interceptorBinding);
         this.interfaceTypes = interfaceTypes != null ? new LinkedHashSet<>(Arrays.asList(interfaceTypes)) : Collections.emptySet();
         this.classWriter = new ClassWriter(ClassWriter.COMPUTE_MAXS | ClassWriter.COMPUTE_FRAMES);
-<<<<<<< HEAD
-        ClassElement aopElement = ClassElement.of(
-                proxyFullName,
-=======
-        String proxyShortName = NameUtils.getSimpleName(proxyFullName);
         if (configurationMetadata != null) {
             // unfortunate we have to do this
             String existingPrefix = annotationMetadata.stringValue(
@@ -308,10 +290,8 @@
                     computedPrefix
             );
         }
-        this.proxyBeanDefinitionWriter = new BeanDefinitionWriter(
-                NameUtils.getPackageName(proxyFullName),
-                proxyShortName,
->>>>>>> ecaa5997
+        ClassElement aopElement = ClassElement.of(
+                proxyFullName,
                 isInterface,
                 annotationMetadata
         );
