/*
 * Copyright 2017-2019 original authors
 *
 * Licensed under the Apache License, Version 2.0 (the "License");
 * you may not use this file except in compliance with the License.
 * You may obtain a copy of the License at
 *
 * http://www.apache.org/licenses/LICENSE-2.0
 *
 * Unless required by applicable law or agreed to in writing, software
 * distributed under the License is distributed on an "AS IS" BASIS,
 * WITHOUT WARRANTIES OR CONDITIONS OF ANY KIND, either express or implied.
 * See the License for the specific language governing permissions and
 * limitations under the License.
 */
package io.micronaut.http

import io.micronaut.core.value.OptionalValues
import spock.lang.Issue
import spock.lang.Specification
import spock.lang.Unroll

import java.nio.charset.StandardCharsets

/**
 * @author Graeme Rocher
 * @since 1.0
 */
class MediaTypeSpec extends Specification {

    void "test media type"() {
        given:
        MediaType mediaType = new MediaType(fullName, ext, parameters)

        expect:
        mediaType.toString() == fullName
        mediaType.name == expectedName
        mediaType.extension == expectedExt
        mediaType.parameters == OptionalValues.of(String, expectedParams)
        mediaType.qualityAsNumber == quality
        mediaType.subtype == subtype
        mediaType.type == type

        where:
        fullName                    | ext   | parameters | expectedName           | expectedExt | expectedParams     | quality | subtype    | type
        "application/hal+xml;q=1.1" | null  | null       | "application/hal+xml"  | 'xml'       | [q: "1.1"]         | 1.1     | 'hal+xml'  | "application"
        "application/hal+xml;q=1.1" | 'foo' | null       | "application/hal+xml"  | 'foo'       | [q: "1.1"]         | 1.1     | 'hal+xml'  | "application"
        "application/hal+json"      | null  | null       | "application/hal+json" | 'json'      | [:]                | 1.0     | 'hal+json' | "application"
        "application/hal+xml"       | null  | null       | "application/hal+xml"  | 'xml'       | [:]                | 1.0     | 'hal+xml'  | "application"
        "application/json"          | null  | null       | "application/json"     | 'json'      | [:]                | 1.0     | 'json'     | "application"
        "text/html;charset=utf-8"   | null  | null       | "text/html"            | 'html'      | [charset: "utf-8"] | 1.0     | 'html'     | "text"
    }

    void "test equals case insensitive"() {
        given:
        MediaType mediaType1 = new MediaType("application/json")
        MediaType mediaType2 = new MediaType("application/JSON")

        expect:
        mediaType1 == mediaType2
    }

    void "test equals ignores params"() {
        given:
        MediaType mediaType1 = new MediaType("application/json")
        MediaType mediaType2 = new MediaType("application/json;charset=utf-8")

        expect:
        mediaType1 == mediaType2
    }

    @Unroll
    void "test #contentType is compressible = #expected"() {
        expect:
        MediaType.isTextBased(contentType) == expected

        where:
<<<<<<< HEAD
        contentType                 | expected
        "application/hal+xml;q=1.1" | true
        "application/hal+xml;q=1.1" | true
        "application/hal+json"      | true
        "application/hal+xml"       | true
        "application/json"          | true
        "application/xml"           | true
        "text/html;charset=utf-8"   | true
        "text/foo"                  | true
        "application/hal+text"      | true
        "application/javascript"    | true
        "image/png"                 | false
        "image/jpg"                 | false
        "multipart/form-data"       | false
        "application/x-json-stream" | false
        "invalid"                   | false
=======
        contentType                  | expected
        "application/hal+xml;q=1.1"  | true
        "application/hal+xml;q=1.1"  | true
        "application/hal+json"       | true
        "application/hal+xml"        | true
        "application/json"           | true
        "application/xml"            | true
        "application/x-yaml"         | true
        "text/html;charset=utf-8"    | true
        "text/foo"                   | true
        "text/yaml"                  | true
        "application/hal+text"       | true
        "application/javascript"     | true
        "image/png"                  | false
        "image/jpg"                  | false
        "multipart/form-data"        | false
        "application/x-json-stream"  | false
        "invalid"                    | false
>>>>>>> 1d72735a
    }

    @Issue("https://github.com/micronaut-projects/micronaut-core/issues/2746")
    void "test creating a media type with params"() {
        when:
        MediaType mt = new MediaType("application/json", ["charset": StandardCharsets.UTF_8.name()])

        then:
        noExceptionThrown()
        mt.getParameters().get("charset").get() == "UTF-8"
    }

    @Unroll
    void "test order types: #commaSeparatedList"() {
        given:
        List<MediaType> orderedList = MediaType.orderedOf(commaSeparatedList.split(','))

        expect:
        orderedList.size() == expectedList.size()
        for (int i = 0; i < orderedList.size(); i++) {
            assert orderedList.get(i) == expectedList.get(i)
        }

        where:
        commaSeparatedList                                | expectedList
        "audio/basic;q=.5, application/json"              | [new MediaType("application/json"), new MediaType("audio/basic;q=.5")]
        "text/html"                                       | [new MediaType("text/html")]
        "*/*, text/*, text/html"                          | [new MediaType("text/html"), new MediaType("text/*"), new MediaType("*/*")]
        "text/html;level=1, text/html;level=2;q=.3"       | [new MediaType("text/html;level=1"), new MediaType("text/html;level=2;q=.3")]
        "text/*;blah=1, text/html;q=.3, audio/basic;q=.4" | [new MediaType("audio/basic;q=.4"), new MediaType("text/html;q=.3"), new MediaType("text/*;blah=1")]
        "text/plain, text/html, application/json;q=1"     | [new MediaType("text/plain"), new MediaType("text/html"), new MediaType("application/json;q=1")]
    }

    @Unroll
    void "test type match #desiredType"() {
        given:
        boolean match = new MediaType(desiredType).matches(new MediaType(expectedType))

        expect:
        match == expectedMatch

        where:
        desiredType             | expectedType          | expectedMatch
        "text/html"             | "text/html"           | true
        "text/*"                | "text/html"           | true
        "*/*"                   | "application/xml"     | true
        "text/plain"            | "text/hml"            | false
        "text/*"                | "application/json"    | false
    }
}<|MERGE_RESOLUTION|>--- conflicted
+++ resolved
@@ -75,13 +75,13 @@
         MediaType.isTextBased(contentType) == expected
 
         where:
-<<<<<<< HEAD
         contentType                 | expected
         "application/hal+xml;q=1.1" | true
         "application/hal+xml;q=1.1" | true
         "application/hal+json"      | true
         "application/hal+xml"       | true
         "application/json"          | true
+        "application/x-yaml"         | true
         "application/xml"           | true
         "text/html;charset=utf-8"   | true
         "text/foo"                  | true
@@ -92,26 +92,6 @@
         "multipart/form-data"       | false
         "application/x-json-stream" | false
         "invalid"                   | false
-=======
-        contentType                  | expected
-        "application/hal+xml;q=1.1"  | true
-        "application/hal+xml;q=1.1"  | true
-        "application/hal+json"       | true
-        "application/hal+xml"        | true
-        "application/json"           | true
-        "application/xml"            | true
-        "application/x-yaml"         | true
-        "text/html;charset=utf-8"    | true
-        "text/foo"                   | true
-        "text/yaml"                  | true
-        "application/hal+text"       | true
-        "application/javascript"     | true
-        "image/png"                  | false
-        "image/jpg"                  | false
-        "multipart/form-data"        | false
-        "application/x-json-stream"  | false
-        "invalid"                    | false
->>>>>>> 1d72735a
     }
 
     @Issue("https://github.com/micronaut-projects/micronaut-core/issues/2746")
